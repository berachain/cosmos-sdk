--- conflicted
+++ resolved
@@ -1,8 +1,4 @@
-<<<<<<< HEAD
 go 1.22.0
-=======
-go 1.21.0
->>>>>>> f31a6a30
 
 module github.com/cosmos/cosmos-sdk
 
