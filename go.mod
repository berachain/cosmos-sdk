go 1.20

module github.com/cosmos/cosmos-sdk

require (
	cosmossdk.io/api v0.4.1
	cosmossdk.io/collections v0.1.0
	cosmossdk.io/core v0.6.1
	cosmossdk.io/depinject v1.0.0-alpha.3
	cosmossdk.io/errors v1.0.0-beta.7.0.20230429155654-3ee8242364e4
	cosmossdk.io/log v1.1.0
	cosmossdk.io/math v1.0.0
	cosmossdk.io/store v0.1.0-alpha.1.0.20230328185921-37ba88872dbc
	cosmossdk.io/x/tx v0.6.3
	github.com/99designs/keyring v1.2.1
	github.com/armon/go-metrics v0.4.1
	github.com/bgentry/speakeasy v0.1.1-0.20220910012023-760eaf8b6816
	github.com/bits-and-blooms/bitset v1.7.0
	github.com/btcsuite/btcd/btcec/v2 v2.3.2
	github.com/chzyer/readline v1.5.1
	github.com/cockroachdb/apd/v2 v2.0.2
	github.com/cockroachdb/errors v1.9.1
	github.com/cometbft/cometbft v0.37.1
	github.com/cosmos/btcutil v1.0.5
	github.com/cosmos/cosmos-db v1.0.0-rc.1
	github.com/cosmos/cosmos-proto v1.0.0-beta.3
	github.com/cosmos/cosmos-sdk/db v1.0.0-beta.1.0.20220726092710-f848e4300a8a
	github.com/cosmos/go-bip39 v1.0.0
	github.com/cosmos/gogogateway v1.2.0
	github.com/cosmos/gogoproto v1.4.10
	github.com/cosmos/ledger-cosmos-go v0.13.0
	github.com/decred/dcrd/dcrec/secp256k1/v4 v4.2.0
	github.com/golang/mock v1.6.0
	github.com/golang/protobuf v1.5.3
	github.com/google/go-cmp v0.5.9
	github.com/google/gofuzz v1.2.0
	github.com/gorilla/handlers v1.5.1
	github.com/gorilla/mux v1.8.0
	github.com/grpc-ecosystem/go-grpc-middleware v1.4.0
	github.com/grpc-ecosystem/grpc-gateway v1.16.0
	github.com/hashicorp/golang-lru v0.5.5-0.20210104140557-80c98217689d
	github.com/hdevalence/ed25519consensus v0.1.0
	github.com/huandu/skiplist v1.2.0
	github.com/improbable-eng/grpc-web v0.15.0
	github.com/jhump/protoreflect v1.15.1
	github.com/ledgerwatch/erigon-lib v0.0.0-20230427034117-546a2a4ccdb0
	github.com/magiconair/properties v1.8.7
	github.com/manifoldco/promptui v0.9.0
	github.com/mattn/go-isatty v0.0.18
	github.com/prometheus/client_golang v1.15.1
	github.com/prometheus/common v0.43.0
	github.com/rs/zerolog v1.29.1
	github.com/spf13/cast v1.5.0
	github.com/spf13/cobra v1.7.0
	github.com/spf13/pflag v1.0.5
	github.com/spf13/viper v1.15.0
	github.com/stretchr/testify v1.8.2
	github.com/tendermint/go-amino v0.16.0
	golang.org/x/crypto v0.9.0
	golang.org/x/exp v0.0.0-20230321023759-10a507213a29
	golang.org/x/sync v0.2.0
	google.golang.org/genproto v0.0.0-20230410155749-daa745c078e1
	google.golang.org/grpc v1.55.0
	google.golang.org/protobuf v1.30.0
	gotest.tools/v3 v3.4.0
	pgregory.net/rapid v0.5.7
	sigs.k8s.io/yaml v1.3.0
)

require (
	filippo.io/edwards25519 v1.0.0 // indirect
	github.com/99designs/go-keychain v0.0.0-20191008050251-8e49817e8af4 // indirect
	github.com/ChainSafe/go-schnorrkel v0.0.0-20200405005733-88cbf1b4c40d // indirect
	github.com/DataDog/zstd v1.5.2 // indirect
	github.com/beorn7/perks v1.0.1 // indirect
	github.com/bufbuild/protocompile v0.4.0 // indirect
	github.com/cenkalti/backoff/v4 v4.1.3 // indirect
	github.com/cespare/xxhash v1.1.0 // indirect
	github.com/cespare/xxhash/v2 v2.2.0 // indirect
	github.com/cockroachdb/logtags v0.0.0-20230118201751-21c54148d20b // indirect
	github.com/cockroachdb/pebble v0.0.0-20230412222916-60cfeb46143b // indirect
	github.com/cockroachdb/redact v1.1.3 // indirect
	github.com/cometbft/cometbft-db v0.7.0 // indirect
	github.com/cosmos/iavl v0.21.0 // indirect
	github.com/cosmos/ics23/go v0.10.0 // indirect
	github.com/creachadair/taskgroup v0.4.2 // indirect
	github.com/danieljoos/wincred v1.1.2 // indirect
	github.com/davecgh/go-spew v1.1.1 // indirect
	github.com/desertbit/timer v0.0.0-20180107155436-c41aec40b27f // indirect
	github.com/dgraph-io/badger/v2 v2.2007.4 // indirect
	github.com/dgraph-io/ristretto v0.1.1 // indirect
	github.com/dgryski/go-farm v0.0.0-20200201041132-a6ae2369ad13 // indirect
	github.com/dustin/go-humanize v1.0.1 // indirect
	github.com/dvsekhvalnov/jose2go v1.5.0 // indirect
	github.com/fatih/color v1.15.0 // indirect
	github.com/felixge/httpsnoop v1.0.2 // indirect
	github.com/fsnotify/fsnotify v1.6.0 // indirect
	github.com/getsentry/sentry-go v0.20.0 // indirect
	github.com/go-kit/kit v0.12.0 // indirect
	github.com/go-kit/log v0.2.1 // indirect
	github.com/go-logfmt/logfmt v0.6.0 // indirect
	github.com/go-stack/stack v1.8.1 // indirect
	github.com/gobwas/ws v1.1.0 // indirect
	github.com/godbus/dbus v0.0.0-20190726142602-4481cbc300e2 // indirect
	github.com/gogo/googleapis v1.4.1 // indirect
	github.com/gogo/protobuf v1.3.2 // indirect
	github.com/golang/glog v1.1.0 // indirect
	github.com/golang/snappy v0.0.4 // indirect
	github.com/google/btree v1.1.2 // indirect
	github.com/google/orderedcode v0.0.1 // indirect
	github.com/gorilla/websocket v1.5.0 // indirect
	github.com/gsterjov/go-libsecret v0.0.0-20161001094733-a6f4afe4910c // indirect
	github.com/gtank/merlin v0.1.1 // indirect
	github.com/gtank/ristretto255 v0.1.2 // indirect
	github.com/hashicorp/go-hclog v1.5.0 // indirect
	github.com/hashicorp/go-immutable-radix v1.3.1 // indirect
	github.com/hashicorp/go-plugin v1.4.9 // indirect
	github.com/hashicorp/hcl v1.0.0 // indirect
	github.com/hashicorp/yamux v0.1.1 // indirect
	github.com/iancoleman/strcase v0.2.0 // indirect
	github.com/inconshreveable/mousetrap v1.1.0 // indirect
	github.com/jmhodges/levigo v1.0.0 // indirect
	github.com/klauspost/compress v1.16.5 // indirect
	github.com/kr/pretty v0.3.1 // indirect
	github.com/kr/text v0.2.0 // indirect
	github.com/ledgerwatch/log/v3 v3.7.0 // indirect
	github.com/lib/pq v1.10.7 // indirect
	github.com/libp2p/go-buffer-pool v0.1.0 // indirect
	github.com/linxGnu/grocksdb v1.7.16 // indirect
	github.com/mattn/go-colorable v0.1.13 // indirect
	github.com/matttproud/golang_protobuf_extensions v1.0.4 // indirect
	github.com/mimoo/StrobeGo v0.0.0-20210601165009-122bf33a46e0 // indirect
	github.com/minio/highwayhash v1.0.2 // indirect
	github.com/mitchellh/go-testing-interface v1.14.1 // indirect
	github.com/mitchellh/mapstructure v1.5.0 // indirect
	github.com/mtibben/percent v0.2.1 // indirect
	github.com/nxadm/tail v1.4.8 // indirect
	github.com/oklog/run v1.1.0 // indirect
	github.com/onsi/ginkgo v1.16.5 // indirect
	github.com/pelletier/go-toml/v2 v2.0.7 // indirect
	github.com/petermattis/goid v0.0.0-20230317030725-371a4b8eda08 // indirect
	github.com/pkg/errors v0.9.1 // indirect
	github.com/pmezard/go-difflib v1.0.0 // indirect
	github.com/prometheus/client_model v0.4.0 // indirect
	github.com/prometheus/procfs v0.9.0 // indirect
	github.com/rcrowley/go-metrics v0.0.0-20201227073835-cf1acfcdf475 // indirect
	github.com/rogpeppe/go-internal v1.10.0 // indirect
	github.com/rs/cors v1.8.3 // indirect
	github.com/sasha-s/go-deadlock v0.3.1 // indirect
	github.com/spf13/afero v1.9.3 // indirect
	github.com/spf13/jwalterweatherman v1.1.0 // indirect
	github.com/subosito/gotenv v1.4.2 // indirect
	github.com/syndtr/goleveldb v1.0.1-0.20220721030215-126854af5e6d // indirect
	github.com/tecbot/gorocksdb v0.0.0-20191217155057-f0fad39f321c // indirect
	github.com/tidwall/btree v1.6.0 // indirect
	github.com/zondax/hid v0.9.1 // indirect
	github.com/zondax/ledger-go v0.14.1 // indirect
<<<<<<< HEAD
	go.etcd.io/bbolt v1.3.7 // indirect
	golang.org/x/net v0.9.0 // indirect
	golang.org/x/sys v0.7.0 // indirect
	golang.org/x/term v0.7.0 // indirect
=======
	go.etcd.io/bbolt v1.3.6 // indirect
	golang.org/x/net v0.10.0 // indirect
	golang.org/x/sys v0.8.0 // indirect
	golang.org/x/term v0.8.0 // indirect
>>>>>>> f7418c6d
	golang.org/x/text v0.9.0 // indirect
	gopkg.in/ini.v1 v1.67.0 // indirect
	gopkg.in/yaml.v2 v2.4.0 // indirect
	gopkg.in/yaml.v3 v3.0.1 // indirect
	nhooyr.io/websocket v1.8.6 // indirect
)

// Below are the long-lived replace of the Cosmos SDK
replace (
	// TODO: remove me after collections 0.2. is released.
	cosmossdk.io/collections => ./collections
	cosmossdk.io/core => ./core
	cosmossdk.io/store => ./store
	// TODO: remove after 0.7.0 release
	cosmossdk.io/x/tx => ./x/tx
	// use cosmos fork of keyring
	github.com/99designs/keyring => github.com/cosmos/keyring v1.2.0
	// dgrijalva/jwt-go is deprecated and doesn't receive security updates.
	// TODO: remove it: https://github.com/cosmos/cosmos-sdk/issues/13134
	github.com/dgrijalva/jwt-go => github.com/golang-jwt/jwt/v4 v4.4.2
	// Fix upstream GHSA-h395-qcrw-5vmq vulnerability.
	// TODO Remove it: https://github.com/cosmos/cosmos-sdk/issues/10409
	github.com/gin-gonic/gin => github.com/gin-gonic/gin v1.8.1
	// Downgraded to avoid bugs in following commits which caused simulations to fail.
	github.com/syndtr/goleveldb => github.com/syndtr/goleveldb v1.0.1-0.20210819022825-2ae1ddf74ef7
)

retract (
	// subject to a bug in the group module and gov module migration
	[v0.46.5, v0.46.6]
	// subject to the dragonberry vulnerability
	// and/or the bank coin metadata migration issue
	[v0.46.0, v0.46.4]
	// subject to the dragonberry vulnerability
	[v0.45.0, v0.45.8]
	// do not use
	v0.43.0
)<|MERGE_RESOLUTION|>--- conflicted
+++ resolved
@@ -134,7 +134,6 @@
 	github.com/mitchellh/go-testing-interface v1.14.1 // indirect
 	github.com/mitchellh/mapstructure v1.5.0 // indirect
 	github.com/mtibben/percent v0.2.1 // indirect
-	github.com/nxadm/tail v1.4.8 // indirect
 	github.com/oklog/run v1.1.0 // indirect
 	github.com/onsi/ginkgo v1.16.5 // indirect
 	github.com/pelletier/go-toml/v2 v2.0.7 // indirect
@@ -155,17 +154,10 @@
 	github.com/tidwall/btree v1.6.0 // indirect
 	github.com/zondax/hid v0.9.1 // indirect
 	github.com/zondax/ledger-go v0.14.1 // indirect
-<<<<<<< HEAD
-	go.etcd.io/bbolt v1.3.7 // indirect
-	golang.org/x/net v0.9.0 // indirect
-	golang.org/x/sys v0.7.0 // indirect
-	golang.org/x/term v0.7.0 // indirect
-=======
 	go.etcd.io/bbolt v1.3.6 // indirect
 	golang.org/x/net v0.10.0 // indirect
 	golang.org/x/sys v0.8.0 // indirect
 	golang.org/x/term v0.8.0 // indirect
->>>>>>> f7418c6d
 	golang.org/x/text v0.9.0 // indirect
 	gopkg.in/ini.v1 v1.67.0 // indirect
 	gopkg.in/yaml.v2 v2.4.0 // indirect
