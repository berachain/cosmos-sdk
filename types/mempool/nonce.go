--- conflicted
+++ resolved
@@ -10,13 +10,8 @@
 )
 
 var (
-<<<<<<< HEAD
-	_ Mempool      = (*nonceMempool)(nil)
-	_ SelectCursor = (*nonceMempoolIterator)(nil)
-=======
 	_ Mempool  = (*nonceMempool)(nil)
 	_ Iterator = (*nonceMempoolIterator)(nil)
->>>>>>> 0cc1aaab
 )
 
 // nonceMempool is a mempool that keeps transactions sorted by nonce. Transactions with the lowest nonce globally
@@ -30,15 +25,6 @@
 	currentTx *huandu.Element
 }
 
-<<<<<<< HEAD
-func (i nonceMempoolIterator) Next() (SelectCursor, error) {
-	if i.currentTx == nil {
-		return nil, nil
-	} else if n := i.currentTx.Next(); n != nil {
-		return nonceMempoolIterator{currentTx: n}, nil
-	} else {
-		return nil, nil
-=======
 func (i nonceMempoolIterator) Next() Iterator {
 	if i.currentTx == nil {
 		return nil
@@ -46,7 +32,6 @@
 		return nonceMempoolIterator{currentTx: n}
 	} else {
 		return nil
->>>>>>> 0cc1aaab
 	}
 }
 
@@ -101,15 +86,6 @@
 
 // Select returns txs from the mempool with the lowest nonce globally first. A sender's txs will always be returned
 // in nonce order.
-<<<<<<< HEAD
-func (sp nonceMempool) Select(_ [][]byte) (SelectCursor, error) {
-	currentTx := sp.txQueue.Front()
-	if currentTx == nil {
-		return nil, nil
-	}
-
-	return &nonceMempoolIterator{currentTx: currentTx}, nil
-=======
 func (sp nonceMempool) Select(_ [][]byte) Iterator {
 	currentTx := sp.txQueue.Front()
 	if currentTx == nil {
@@ -117,7 +93,6 @@
 	}
 
 	return &nonceMempoolIterator{currentTx: currentTx}
->>>>>>> 0cc1aaab
 }
 
 // CountTx returns the number of txs in the mempool.
