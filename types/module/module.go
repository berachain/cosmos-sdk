--- conflicted
+++ resolved
@@ -370,11 +370,7 @@
 	m.OrderEndBlockers = moduleNames
 }
 
-<<<<<<< HEAD
-// SetOrderPrepareCheckStaters sets the order of set commiter calls
-=======
 // SetOrderPrepareCheckStaters sets the order of set prepare-check-stater calls
->>>>>>> d40920f5
 func (m *Manager) SetOrderPrepareCheckStaters(moduleNames ...string) {
 	m.assertNoForgottenModules("SetOrderPrepareCheckStaters", moduleNames,
 		func(moduleName string) bool {
@@ -751,7 +747,17 @@
 	}, nil
 }
 
-<<<<<<< HEAD
+// Precommit performs precommit functionality for all modules.
+func (m *Manager) Precommit(ctx sdk.Context) {
+	for _, moduleName := range m.OrderPrecommiters {
+		module, ok := m.Modules[moduleName].(PrecommitAppModule)
+		if !ok {
+			continue
+		}
+		module.Precommit(ctx)
+	}
+}
+
 // PrepareCheckState performs functionality for preparing the check state for all modules.
 func (m *Manager) PrepareCheckState(ctx sdk.Context) {
 	for _, moduleName := range m.OrderPrepareCheckStaters {
@@ -760,38 +766,6 @@
 			continue
 		}
 		module.PrepareCheckState(ctx)
-	}
-}
-
-// Precommit performs precommit functionality for all modules.
-func (m *Manager) Precommit(ctx sdk.Context) {
-	for _, moduleName := range m.OrderPrecommiters {
-		module, ok := m.Modules[moduleName].(PrecommitAppModule)
-		if !ok {
-			continue
-		}
-		module.Precommit(ctx)
-=======
-// Precommit performs precommit functionality for all modules.
-func (m *Manager) Precommit(ctx sdk.Context) {
-	for _, moduleName := range m.OrderPrecommiters {
-		module, ok := m.Modules[moduleName].(PrecommitAppModule)
-		if !ok {
-			continue
-		}
-		module.Precommit(ctx)
-	}
-}
-
-// PrepareCheckState performs functionality for preparing the check state for all modules.
-func (m *Manager) PrepareCheckState(ctx sdk.Context) {
-	for _, moduleName := range m.OrderPrepareCheckStaters {
-		module, ok := m.Modules[moduleName].(PrepareCheckStateAppModule)
-		if !ok {
-			continue
-		}
-		module.PrepareCheckState(ctx)
->>>>>>> d40920f5
 	}
 }
 
