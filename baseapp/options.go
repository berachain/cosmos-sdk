package baseapp

import (
	"fmt"
	"io"

	dbm "github.com/tendermint/tm-db"

	"github.com/cosmos/cosmos-sdk/codec/types"
	pruningtypes "github.com/cosmos/cosmos-sdk/pruning/types"
	"github.com/cosmos/cosmos-sdk/snapshots"
	snapshottypes "github.com/cosmos/cosmos-sdk/snapshots/types"
	"github.com/cosmos/cosmos-sdk/store"
	sdk "github.com/cosmos/cosmos-sdk/types"
	"github.com/cosmos/cosmos-sdk/types/mempool"
)

// File for storing in-package BaseApp optional functions,
// for options that need access to non-exported fields of the BaseApp

// SetPruning sets a pruning option on the multistore associated with the app
func SetPruning(opts pruningtypes.PruningOptions) func(*BaseApp) {
	return func(bapp *BaseApp) { bapp.cms.SetPruning(opts) }
}

// SetMinGasPrices returns an option that sets the minimum gas prices on the app.
func SetMinGasPrices(gasPricesStr string) func(*BaseApp) {
	gasPrices, err := sdk.ParseDecCoins(gasPricesStr)
	if err != nil {
		panic(fmt.Sprintf("invalid minimum gas prices: %v", err))
	}

	return func(bapp *BaseApp) { bapp.setMinGasPrices(gasPrices) }
}

// SetHaltHeight returns a BaseApp option function that sets the halt block height.
func SetHaltHeight(blockHeight uint64) func(*BaseApp) {
	return func(bapp *BaseApp) { bapp.setHaltHeight(blockHeight) }
}

// SetHaltTime returns a BaseApp option function that sets the halt block time.
func SetHaltTime(haltTime uint64) func(*BaseApp) {
	return func(bapp *BaseApp) { bapp.setHaltTime(haltTime) }
}

// SetMinRetainBlocks returns a BaseApp option function that sets the minimum
// block retention height value when determining which heights to prune during
// ABCI Commit.
func SetMinRetainBlocks(minRetainBlocks uint64) func(*BaseApp) {
	return func(bapp *BaseApp) { bapp.setMinRetainBlocks(minRetainBlocks) }
}

// SetTrace will turn on or off trace flag
func SetTrace(trace bool) func(*BaseApp) {
	return func(app *BaseApp) { app.setTrace(trace) }
}

// SetIndexEvents provides a BaseApp option function that sets the events to index.
func SetIndexEvents(ie []string) func(*BaseApp) {
	return func(app *BaseApp) { app.setIndexEvents(ie) }
}

// SetIAVLCacheSize provides a BaseApp option function that sets the size of IAVL cache.
func SetIAVLCacheSize(size int) func(*BaseApp) {
	return func(bapp *BaseApp) { bapp.cms.SetIAVLCacheSize(size) }
}

// SetIAVLDisableFastNode enables(false)/disables(true) fast node usage from the IAVL store.
func SetIAVLDisableFastNode(disable bool) func(*BaseApp) {
	return func(bapp *BaseApp) { bapp.cms.SetIAVLDisableFastNode(disable) }
}

// SetInterBlockCache provides a BaseApp option function that sets the
// inter-block cache.
func SetInterBlockCache(cache sdk.MultiStorePersistentCache) func(*BaseApp) {
	return func(app *BaseApp) { app.setInterBlockCache(cache) }
}

// SetSnapshot sets the snapshot store.
func SetSnapshot(snapshotStore *snapshots.Store, opts snapshottypes.SnapshotOptions) func(*BaseApp) {
	return func(app *BaseApp) { app.SetSnapshot(snapshotStore, opts) }
}

func (app *BaseApp) SetName(name string) {
	if app.sealed {
		panic("SetName() on sealed BaseApp")
	}

	app.name = name
}

// SetParamStore sets a parameter store on the BaseApp.
func (app *BaseApp) SetParamStore(ps ParamStore) {
	if app.sealed {
		panic("SetParamStore() on sealed BaseApp")
	}

	app.paramStore = ps
}

// SetVersion sets the application's version string.
func (app *BaseApp) SetVersion(v string) {
	if app.sealed {
		panic("SetVersion() on sealed BaseApp")
	}
	app.version = v
}

// SetProtocolVersion sets the application's protocol version
func (app *BaseApp) SetProtocolVersion(v uint64) {
	app.appVersion = v
}

func (app *BaseApp) SetDB(db dbm.DB) {
	if app.sealed {
		panic("SetDB() on sealed BaseApp")
	}

	app.db = db
}

func (app *BaseApp) SetCMS(cms store.CommitMultiStore) {
	if app.sealed {
		panic("SetEndBlocker() on sealed BaseApp")
	}

	app.cms = cms
}

func (app *BaseApp) SetInitChainer(initChainer sdk.InitChainer) {
	if app.sealed {
		panic("SetInitChainer() on sealed BaseApp")
	}

	app.initChainer = initChainer
}

func (app *BaseApp) SetBeginBlocker(beginBlocker sdk.BeginBlocker) {
	if app.sealed {
		panic("SetBeginBlocker() on sealed BaseApp")
	}

	app.beginBlocker = beginBlocker
}

func (app *BaseApp) SetEndBlocker(endBlocker sdk.EndBlocker) {
	if app.sealed {
		panic("SetEndBlocker() on sealed BaseApp")
	}

	app.endBlocker = endBlocker
}

func (app *BaseApp) SetAnteHandler(ah sdk.AnteHandler) {
	if app.sealed {
		panic("SetAnteHandler() on sealed BaseApp")
	}

	app.anteHandler = ah
}

func (app *BaseApp) SetPostHandler(ph sdk.AnteHandler) {
	if app.sealed {
		panic("SetPostHandler() on sealed BaseApp")
	}

	app.postHandler = ph
}

func (app *BaseApp) SetAddrPeerFilter(pf sdk.PeerFilter) {
	if app.sealed {
		panic("SetAddrPeerFilter() on sealed BaseApp")
	}

	app.addrPeerFilter = pf
}

func (app *BaseApp) SetIDPeerFilter(pf sdk.PeerFilter) {
	if app.sealed {
		panic("SetIDPeerFilter() on sealed BaseApp")
	}

	app.idPeerFilter = pf
}

func (app *BaseApp) SetFauxMerkleMode() {
	if app.sealed {
		panic("SetFauxMerkleMode() on sealed BaseApp")
	}

	app.fauxMerkleMode = true
}

// SetCommitMultiStoreTracer sets the store tracer on the BaseApp's underlying
// CommitMultiStore.
func (app *BaseApp) SetCommitMultiStoreTracer(w io.Writer) {
	app.cms.SetTracer(w)
}

// SetStoreLoader allows us to customize the rootMultiStore initialization.
func (app *BaseApp) SetStoreLoader(loader StoreLoader) {
	if app.sealed {
		panic("SetStoreLoader() on sealed BaseApp")
	}

	app.storeLoader = loader
}

// SetSnapshot sets the snapshot store and options.
func (app *BaseApp) SetSnapshot(snapshotStore *snapshots.Store, opts snapshottypes.SnapshotOptions) {
	if app.sealed {
		panic("SetSnapshot() on sealed BaseApp")
	}
	if snapshotStore == nil || opts.Interval == snapshottypes.SnapshotIntervalOff {
		app.snapshotManager = nil
		return
	}
	app.cms.SetSnapshotInterval(opts.Interval)
	app.snapshotManager = snapshots.NewManager(snapshotStore, opts, app.cms, nil, app.logger)
}

// SetInterfaceRegistry sets the InterfaceRegistry.
func (app *BaseApp) SetInterfaceRegistry(registry types.InterfaceRegistry) {
	app.interfaceRegistry = registry
	app.grpcQueryRouter.SetInterfaceRegistry(registry)
	app.msgServiceRouter.SetInterfaceRegistry(registry)
}

// SetStreamingService is used to set a streaming service into the BaseApp hooks and load the listeners into the multistore
func (app *BaseApp) SetStreamingService(s StreamingService) {
	// add the listeners for each StoreKey
	for key, lis := range s.Listeners() {
		app.cms.AddListeners(key, lis)
	}
	// register the StreamingService within the BaseApp
	// BaseApp will pass BeginBlock, DeliverTx, and EndBlock requests and responses to the streaming services to update their ABCI context
	app.abciListeners = append(app.abciListeners, s)
}

// SetTxDecoder sets the TxDecoder if it wasn't provided in the BaseApp constructor.
func (app *BaseApp) SetTxDecoder(txDecoder sdk.TxDecoder) {
	app.txDecoder = txDecoder
}

<<<<<<< HEAD
func (app *BaseApp) SetTxEncoder(txEncoder sdk.TxEncoder) {
	app.txEncoder = txEncoder
}

func (app *BaseApp) SetMempool(mempool mempool.Mempool) {
	if app.sealed {
		panic("SetMempool() on sealed BaseApp")
	}

	app.mempool = mempool
=======
// SetTxEncoder sets the TxEncoder if it wasn't provided in the BaseApp constructor.
func (app *BaseApp) SetTxEncoder(txEncoder sdk.TxEncoder) {
	app.txEncoder = txEncoder
>>>>>>> d02e4a9c
}<|MERGE_RESOLUTION|>--- conflicted
+++ resolved
@@ -12,7 +12,6 @@
 	snapshottypes "github.com/cosmos/cosmos-sdk/snapshots/types"
 	"github.com/cosmos/cosmos-sdk/store"
 	sdk "github.com/cosmos/cosmos-sdk/types"
-	"github.com/cosmos/cosmos-sdk/types/mempool"
 )
 
 // File for storing in-package BaseApp optional functions,
@@ -242,20 +241,7 @@
 	app.txDecoder = txDecoder
 }
 
-<<<<<<< HEAD
-func (app *BaseApp) SetTxEncoder(txEncoder sdk.TxEncoder) {
-	app.txEncoder = txEncoder
-}
-
-func (app *BaseApp) SetMempool(mempool mempool.Mempool) {
-	if app.sealed {
-		panic("SetMempool() on sealed BaseApp")
-	}
-
-	app.mempool = mempool
-=======
 // SetTxEncoder sets the TxEncoder if it wasn't provided in the BaseApp constructor.
 func (app *BaseApp) SetTxEncoder(txEncoder sdk.TxEncoder) {
 	app.txEncoder = txEncoder
->>>>>>> d02e4a9c
 }