--- conflicted
+++ resolved
@@ -2,11 +2,8 @@
 
 import (
 	"fmt"
-<<<<<<< HEAD
 	"github.com/cosmos/cosmos-sdk/types/mempool"
-=======
 	"sort"
->>>>>>> 80ce4917
 	"strings"
 
 	abci "github.com/tendermint/tendermint/abci/types"
