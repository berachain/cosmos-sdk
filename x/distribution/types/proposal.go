--- conflicted
+++ resolved
@@ -4,35 +4,9 @@
 	"fmt"
 	"strings"
 
-<<<<<<< HEAD
-	sdk "github.com/cosmos/cosmos-sdk/types"
 	govtypes "github.com/cosmos/cosmos-sdk/x/gov/types/v1beta1"
 )
 
-const (
-	// ProposalTypeCommunityPoolSpend defines the type for a CommunityPoolSpendProposal
-	ProposalTypeCommunityPoolSpend = "CommunityPoolSpend"
-)
-
-// Assert CommunityPoolSpendProposal implements govtypes.Content at compile-time
-var _ govtypes.Content = &CommunityPoolSpendProposal{}
-
-func init() {
-	govtypes.RegisterProposalType(ProposalTypeCommunityPoolSpend)
-}
-
-// NewCommunityPoolSpendProposal creates a new community pool spend proposal.
-//
-//nolint:interfacer
-func NewCommunityPoolSpendProposal(title, description string, recipient sdk.AccAddress, amount sdk.Coins) *CommunityPoolSpendProposal {
-	return &CommunityPoolSpendProposal{title, description, recipient.String(), amount}
-}
-
-=======
-	govtypes "github.com/cosmos/cosmos-sdk/x/gov/types/v1beta1"
-)
-
->>>>>>> d02e4a9c
 // GetTitle returns the title of a community pool spend proposal.
 func (csp *CommunityPoolSpendProposal) GetTitle() string { return csp.Title }
 
@@ -43,11 +17,7 @@
 func (csp *CommunityPoolSpendProposal) ProposalRoute() string { return RouterKey }
 
 // ProposalType returns the type of a community pool spend proposal.
-<<<<<<< HEAD
-func (csp *CommunityPoolSpendProposal) ProposalType() string { return ProposalTypeCommunityPoolSpend }
-=======
 func (csp *CommunityPoolSpendProposal) ProposalType() string { return "CommunityPoolSpend" }
->>>>>>> d02e4a9c
 
 // ValidateBasic runs basic stateless validity checks
 func (csp *CommunityPoolSpendProposal) ValidateBasic() error {
