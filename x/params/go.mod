--- conflicted
+++ resolved
@@ -1,10 +1,6 @@
 module cosmossdk.io/x/params
 
-<<<<<<< HEAD
-go 1.22.0
-=======
 go 1.22.2
->>>>>>> c6703180
 
 require (
 	cosmossdk.io/api v0.7.4
@@ -106,11 +102,7 @@
 	github.com/inconshreveable/mousetrap v1.1.0 // indirect
 	github.com/itsdevbear/comet-bls12-381 v0.0.0-20240226135442-10e4707bd0ca // indirect
 	github.com/jmhodges/levigo v1.0.0 // indirect
-<<<<<<< HEAD
-	github.com/klauspost/compress v1.17.7 // indirect
-=======
 	github.com/klauspost/compress v1.17.8 // indirect
->>>>>>> c6703180
 	github.com/klauspost/cpuid/v2 v2.2.4 // indirect
 	github.com/kr/pretty v0.3.1 // indirect
 	github.com/kr/text v0.2.0 // indirect
