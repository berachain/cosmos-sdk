--- conflicted
+++ resolved
@@ -1,10 +1,6 @@
 module cosmossdk.io/x/group
 
-<<<<<<< HEAD
 go 1.22.0
-=======
-go 1.21.0
->>>>>>> f31a6a30
 
 require (
 	cosmossdk.io/api v0.7.4
