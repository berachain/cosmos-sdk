--- conflicted
+++ resolved
@@ -20,13 +20,9 @@
 require cosmossdk.io/x/consensus v0.0.0-00010101000000-000000000000 // indirect
 
 require (
-<<<<<<< HEAD
+	cosmossdk.io/log v1.3.1 // indirect
 	github.com/itsdevbear/comet-bls12-381 v0.0.0-20240413212931-2ae2f204cde7 // indirect
 	github.com/klauspost/cpuid/v2 v2.2.7 // indirect
-=======
-	cosmossdk.io/log v1.3.1 // indirect
-	github.com/klauspost/cpuid/v2 v2.2.4 // indirect
->>>>>>> ac493742
 	go.opencensus.io v0.24.0 // indirect
 )
 
