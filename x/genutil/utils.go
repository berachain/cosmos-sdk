--- conflicted
+++ resolved
@@ -48,25 +48,13 @@
 }
 
 // InitializeNodeValidatorFiles creates private validator and p2p configuration files.
-<<<<<<< HEAD
 func InitializeNodeValidatorFiles(config *cfg.Config, keyType string) (nodeID string, valPubKey cryptotypes.PubKey, err error) {
-=======
-func InitializeNodeValidatorFiles(config *cfg.Config, keyType string) (
-	nodeID string, valPubKey cryptotypes.PubKey, err error,
-) {
->>>>>>> a6407f41
 	return InitializeNodeValidatorFilesFromMnemonic(config, "", keyType)
 }
 
 // InitializeNodeValidatorFilesFromMnemonic creates private validator and p2p configuration files using the given mnemonic.
 // If no valid mnemonic is given, a random one will be used instead.
-<<<<<<< HEAD
 func InitializeNodeValidatorFilesFromMnemonic(config *cfg.Config, mnemonic, keyType string) (nodeID string, valPubKey cryptotypes.PubKey, err error) {
-=======
-func InitializeNodeValidatorFilesFromMnemonic(config *cfg.Config, mnemonic, keyType string) (
-	nodeID string, valPubKey cryptotypes.PubKey, err error,
-) {
->>>>>>> a6407f41
 	if len(mnemonic) > 0 && !bip39.IsMnemonicValid(mnemonic) {
 		return "", nil, fmt.Errorf("invalid mnemonic")
 	}
@@ -95,24 +83,14 @@
 	if len(mnemonic) == 0 {
 		switch keyType {
 		case "ed25519":
-<<<<<<< HEAD
 			privKey = tmed25519.GenPrivKey()
-=======
-			filePV = loadOrGenFilePV(tmed25519.GenPrivKey(), pvKeyFile, pvStateFile)
->>>>>>> a6407f41
 		case "bls12_381":
 			privKey, err = cmtbls12381.GenPrivKey()
 			if err != nil {
 				return "", nil, err
 			}
-<<<<<<< HEAD
 		default:
 			privKey = tmed25519.GenPrivKey()
-=======
-			filePV = loadOrGenFilePV(privKey, pvKeyFile, pvStateFile)
-		default:
-			filePV = loadOrGenFilePV(tmed25519.GenPrivKey(), pvKeyFile, pvStateFile)
->>>>>>> a6407f41
 		}
 	} else {
 		switch keyType {
@@ -124,11 +102,6 @@
 		default:
 			privKey = tmed25519.GenPrivKeyFromSecret([]byte(mnemonic))
 		}
-<<<<<<< HEAD
-=======
-		filePV = privval.NewFilePV(privKey, pvKeyFile, pvStateFile)
-		filePV.Save()
->>>>>>> a6407f41
 	}
 
 	filePV = privval.NewFilePV(privKey, pvKeyFile, pvStateFile)
