--- conflicted
+++ resolved
@@ -37,15 +37,10 @@
   cometbft.types.v1.EvidenceParams  evidence  = 3;
   cometbft.types.v1.ValidatorParams validator = 4;
 
-<<<<<<< HEAD
-  // Since: cosmos-sdk 0.50
-  cometbft.types.v1.ABCIParams abci = 5 [deprecated = true];
-
   // Since: cosmos-sdk 0.51
-  cometbft.types.v1.FeatureParams feature = 6;
-=======
-  tendermint.types.ABCIParams abci = 5 [(cosmos_proto.field_added_in) = "cosmos-sdk 0.50"];
->>>>>>> 92ae8850
+  cometbft.types.v1.ABCIParams    abci    = 5 [deprecated = true, (cosmos_proto.field_added_in) = "cosmos-sdk 0.50"];
+  cometbft.types.v1.FeatureParams feature = 6 [(cosmos_proto.field_added_in) = "cosmos-sdk 0.52"];
+  ;
 }
 
 // MsgUpdateParamsResponse defines the response structure for executing a
