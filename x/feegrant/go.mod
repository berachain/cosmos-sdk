module cosmossdk.io/x/feegrant

<<<<<<< HEAD
go 1.22.0
=======
go 1.22.2
>>>>>>> c6703180

require (
	cosmossdk.io/api v0.7.4
	cosmossdk.io/collections v0.4.0
	cosmossdk.io/core v0.12.1-0.20231114100755-569e3ff6a0d7
	cosmossdk.io/depinject v1.0.0-alpha.4
	cosmossdk.io/errors v1.0.1
	cosmossdk.io/log v1.3.1
	cosmossdk.io/math v1.3.0
	cosmossdk.io/store v1.1.1-0.20240418092142-896cdf1971bc
	cosmossdk.io/x/bank v0.0.0-20240226161501-23359a0b6d91
	cosmossdk.io/x/gov v0.0.0-20230925135524-a1bc045b3190
	github.com/cometbft/cometbft v1.0.0-alpha.2.0.20240429102542-490e9bc3de65
	github.com/cosmos/cosmos-proto v1.0.0-beta.5
	github.com/cosmos/cosmos-sdk v0.51.0
	github.com/cosmos/gogoproto v1.4.12
	github.com/golang/mock v1.6.0
	github.com/golang/protobuf v1.5.4
	github.com/grpc-ecosystem/grpc-gateway v1.16.0
	github.com/spf13/cobra v1.8.0
	github.com/stretchr/testify v1.9.0
	google.golang.org/genproto/googleapis/api v0.0.0-20240227224415-6ceb2ff114de
	google.golang.org/grpc v1.63.2
	google.golang.org/protobuf v1.33.0
	gotest.tools/v3 v3.5.1
)

require (
	buf.build/gen/go/cometbft/cometbft/protocolbuffers/go v1.33.0-20240312114316-c0d3497e35d6.1 // indirect
	buf.build/gen/go/cosmos/gogo-proto/protocolbuffers/go v1.33.0-20240130113600-88ef6483f90f.1 // indirect
	cosmossdk.io/x/accounts v0.0.0-20240226161501-23359a0b6d91 // indirect
	cosmossdk.io/x/accounts/defaults/lockup v0.0.0-20240417181816-5e7aae0db1f5 // indirect
	cosmossdk.io/x/auth v0.0.0-00010101000000-000000000000
	cosmossdk.io/x/protocolpool v0.0.0-20230925135524-a1bc045b3190 // indirect
	cosmossdk.io/x/staking v0.0.0-00010101000000-000000000000 // indirect
	cosmossdk.io/x/tx v0.13.3 // indirect
	filippo.io/edwards25519 v1.1.0 // indirect
	github.com/99designs/go-keychain v0.0.0-20191008050251-8e49817e8af4 // indirect
	github.com/99designs/keyring v1.2.2 // indirect
	github.com/DataDog/datadog-go v4.8.3+incompatible // indirect
	github.com/DataDog/zstd v1.5.5 // indirect
	github.com/Microsoft/go-winio v0.6.1 // indirect
	github.com/beorn7/perks v1.0.1 // indirect
	github.com/bgentry/speakeasy v0.1.1-0.20220910012023-760eaf8b6816 // indirect
	github.com/btcsuite/btcd/btcec/v2 v2.3.3 // indirect
	github.com/cespare/xxhash/v2 v2.3.0 // indirect
	github.com/chzyer/readline v1.5.1 // indirect
	github.com/cockroachdb/errors v1.11.1 // indirect
	github.com/cockroachdb/logtags v0.0.0-20230118201751-21c54148d20b // indirect
	github.com/cockroachdb/pebble v1.1.0 // indirect
	github.com/cockroachdb/redact v1.1.5 // indirect
	github.com/cockroachdb/tokenbucket v0.0.0-20230807174530-cc333fc44b06 // indirect
	github.com/cometbft/cometbft-db v0.12.0 // indirect
	github.com/cometbft/cometbft/api v1.0.0-alpha.2.0.20240429102542-490e9bc3de65 // indirect
	github.com/cosmos/btcutil v1.0.5 // indirect
	github.com/cosmos/cosmos-db v1.0.2 // indirect
	github.com/cosmos/crypto v0.0.0-20240309083813-82ed2537802e // indirect
	github.com/cosmos/go-bip39 v1.0.0 // indirect
	github.com/cosmos/gogogateway v1.2.0 // indirect
	github.com/cosmos/iavl v1.1.2 // indirect
	github.com/cosmos/ics23/go v0.10.0 // indirect
	github.com/cosmos/ledger-cosmos-go v0.13.3 // indirect
	github.com/danieljoos/wincred v1.2.1 // indirect
	github.com/davecgh/go-spew v1.1.2-0.20180830191138-d8f796af33cc // indirect
	github.com/decred/dcrd/dcrec/secp256k1/v4 v4.3.0 // indirect
	github.com/dgraph-io/badger/v4 v4.2.0 // indirect
	github.com/dgraph-io/ristretto v0.1.1 // indirect
	github.com/dustin/go-humanize v1.0.1 // indirect
	github.com/dvsekhvalnov/jose2go v1.6.0 // indirect
	github.com/emicklei/dot v1.6.2 // indirect
	github.com/fatih/color v1.16.0 // indirect
	github.com/felixge/httpsnoop v1.0.4 // indirect
	github.com/fsnotify/fsnotify v1.7.0 // indirect
	github.com/getsentry/sentry-go v0.27.0 // indirect
	github.com/go-kit/kit v0.13.0 // indirect
	github.com/go-kit/log v0.2.1 // indirect
	github.com/go-logfmt/logfmt v0.6.0 // indirect
	github.com/godbus/dbus v0.0.0-20190726142602-4481cbc300e2 // indirect
	github.com/gofrs/uuid v4.4.0+incompatible // indirect
	github.com/gogo/googleapis v1.4.1 // indirect
	github.com/gogo/protobuf v1.3.2 // indirect
	github.com/golang/glog v1.2.0 // indirect
	github.com/golang/groupcache v0.0.0-20210331224755-41bb18bfe9da // indirect
	github.com/golang/snappy v0.0.4 // indirect
	github.com/google/btree v1.1.2 // indirect
	github.com/google/flatbuffers v2.0.8+incompatible // indirect
	github.com/google/go-cmp v0.6.0 // indirect
	github.com/google/orderedcode v0.0.1 // indirect
	github.com/gorilla/handlers v1.5.2 // indirect
	github.com/gorilla/mux v1.8.1 // indirect
	github.com/gorilla/websocket v1.5.1 // indirect
	github.com/grpc-ecosystem/go-grpc-middleware v1.4.0 // indirect
	github.com/gsterjov/go-libsecret v0.0.0-20161001094733-a6f4afe4910c // indirect
	github.com/hashicorp/go-hclog v1.6.2 // indirect
	github.com/hashicorp/go-immutable-radix v1.3.1 // indirect
	github.com/hashicorp/go-metrics v0.5.3 // indirect
	github.com/hashicorp/go-plugin v1.6.0 // indirect
	github.com/hashicorp/golang-lru v1.0.2 // indirect
	github.com/hashicorp/hcl v1.0.0 // indirect
	github.com/hashicorp/yamux v0.1.1 // indirect
	github.com/hdevalence/ed25519consensus v0.2.0 // indirect
	github.com/huandu/skiplist v1.2.0 // indirect
	github.com/iancoleman/strcase v0.3.0 // indirect
	github.com/inconshreveable/mousetrap v1.1.0 // indirect
	github.com/jmhodges/levigo v1.0.0 // indirect
	github.com/klauspost/compress v1.17.8 // indirect
	github.com/klauspost/cpuid/v2 v2.2.4 // indirect
	github.com/kr/pretty v0.3.1 // indirect
	github.com/kr/text v0.2.0 // indirect
	github.com/lib/pq v1.10.9 // indirect
	github.com/libp2p/go-buffer-pool v0.1.0 // indirect
	github.com/linxGnu/grocksdb v1.8.14 // indirect
	github.com/magiconair/properties v1.8.7 // indirect
	github.com/manifoldco/promptui v0.9.0 // indirect
	github.com/mattn/go-colorable v0.1.13 // indirect
	github.com/mattn/go-isatty v0.0.20 // indirect
	github.com/minio/highwayhash v1.0.2 // indirect
	github.com/minio/sha256-simd v1.0.1 // indirect
	github.com/mitchellh/go-testing-interface v1.14.1 // indirect
	github.com/mitchellh/mapstructure v1.5.0 // indirect
	github.com/mtibben/percent v0.2.1 // indirect
	github.com/oasisprotocol/curve25519-voi v0.0.0-20230904125328-1f23a7beb09a // indirect
	github.com/oklog/run v1.1.0 // indirect
	github.com/pelletier/go-toml/v2 v2.2.1 // indirect
	github.com/petermattis/goid v0.0.0-20240327183114-c42a807a84ba // indirect
	github.com/pkg/errors v0.9.1 // indirect
	github.com/pmezard/go-difflib v1.0.1-0.20181226105442-5d4384ee4fb2 // indirect
	github.com/prometheus/client_golang v1.19.0 // indirect
	github.com/prometheus/client_model v0.6.1 // indirect
	github.com/prometheus/common v0.53.0 // indirect
	github.com/prometheus/procfs v0.14.0 // indirect
	github.com/rcrowley/go-metrics v0.0.0-20201227073835-cf1acfcdf475 // indirect
	github.com/rogpeppe/go-internal v1.12.0 // indirect
	github.com/rs/cors v1.11.0 // indirect
	github.com/rs/zerolog v1.32.0 // indirect
	github.com/sagikazarmark/locafero v0.4.0 // indirect
	github.com/sagikazarmark/slog-shim v0.1.0 // indirect
	github.com/sasha-s/go-deadlock v0.3.1 // indirect
	github.com/sourcegraph/conc v0.3.0 // indirect
	github.com/spf13/afero v1.11.0 // indirect
	github.com/spf13/cast v1.6.0 // indirect
	github.com/spf13/pflag v1.0.5 // indirect
	github.com/spf13/viper v1.18.2 // indirect
	github.com/subosito/gotenv v1.6.0 // indirect
	github.com/supranational/blst v0.3.11 // indirect
	github.com/syndtr/goleveldb v1.0.1-0.20220721030215-126854af5e6d // indirect
	github.com/tendermint/go-amino v0.16.0 // indirect
	github.com/tidwall/btree v1.7.0 // indirect
	github.com/zondax/hid v0.9.2 // indirect
	github.com/zondax/ledger-go v0.14.3 // indirect
	gitlab.com/yawning/secp256k1-voi v0.0.0-20230925100816-f2616030848b // indirect
	gitlab.com/yawning/tuplehash v0.0.0-20230713102510-df83abbf9a02 // indirect
	go.etcd.io/bbolt v1.4.0-alpha.0.0.20240404170359-43604f3112c5 // indirect
	go.opencensus.io v0.24.0 // indirect
	go.uber.org/multierr v1.11.0 // indirect
	golang.org/x/crypto v0.22.0 // indirect
	golang.org/x/exp v0.0.0-20240416160154-fe59bbe5cc7f // indirect
	golang.org/x/mod v0.17.0 // indirect
	golang.org/x/net v0.24.0 // indirect
	golang.org/x/sync v0.7.0 // indirect
	golang.org/x/sys v0.19.0 // indirect
	golang.org/x/term v0.19.0 // indirect
	golang.org/x/text v0.14.0 // indirect
	golang.org/x/tools v0.20.0 // indirect
	google.golang.org/genproto v0.0.0-20240227224415-6ceb2ff114de // indirect
	google.golang.org/genproto/googleapis/rpc v0.0.0-20240415180920-8c6c420018be // indirect
	gopkg.in/ini.v1 v1.67.0 // indirect
	gopkg.in/yaml.v3 v3.0.1 // indirect
	pgregory.net/rapid v1.1.0 // indirect
	sigs.k8s.io/yaml v1.4.0 // indirect
)

require (
	github.com/itsdevbear/comet-bls12-381 v0.0.0-20240226135442-10e4707bd0ca // indirect
	github.com/klauspost/cpuid/v2 v2.2.4 // indirect
	github.com/minio/sha256-simd v1.0.1 // indirect
	github.com/supranational/blst v0.3.11 // indirect
)

replace github.com/cosmos/cosmos-sdk => ../../.

replace (
	cosmossdk.io/api => ../../api
	cosmossdk.io/collections => ../../collections
	cosmossdk.io/core => ../../core
	cosmossdk.io/depinject => ../../depinject
	cosmossdk.io/x/accounts => ../accounts
	cosmossdk.io/x/auth => ../auth
	cosmossdk.io/x/bank => ../bank
	cosmossdk.io/x/gov => ../gov
	cosmossdk.io/x/staking => ../staking
)<|MERGE_RESOLUTION|>--- conflicted
+++ resolved
@@ -1,10 +1,6 @@
 module cosmossdk.io/x/feegrant
 
-<<<<<<< HEAD
-go 1.22.0
-=======
 go 1.22.2
->>>>>>> c6703180
 
 require (
 	cosmossdk.io/api v0.7.4
