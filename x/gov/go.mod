--- conflicted
+++ resolved
@@ -173,16 +173,6 @@
 	sigs.k8s.io/yaml v1.4.0 // indirect
 )
 
-<<<<<<< HEAD
-require (
-	github.com/itsdevbear/comet-bls12-381 v0.0.0-20240226135442-10e4707bd0ca // indirect
-	github.com/klauspost/cpuid/v2 v2.2.4 // indirect
-	github.com/minio/sha256-simd v1.0.1 // indirect
-	github.com/supranational/blst v0.3.11 // indirect
-)
-
-=======
->>>>>>> 0dfb54e3
 replace github.com/cosmos/cosmos-sdk => ../../.
 
 replace (
