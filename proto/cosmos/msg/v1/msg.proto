--- conflicted
+++ resolved
@@ -10,13 +10,9 @@
 
 extend google.protobuf.ServiceOptions {
   // service indicates that the service is a Msg service and that requests
-<<<<<<< HEAD
-  // should be routed through transactions rather than gRPC.
-=======
   // must be transported via blockchain transactions rather than gRPC.
   // Tooling can use this annotation to distinguish between Msg services and
   // other types of services via reflection.
->>>>>>> c60c5561
   bool service = 11110000;
 }
 
