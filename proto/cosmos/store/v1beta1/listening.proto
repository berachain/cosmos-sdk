--- conflicted
+++ resolved
@@ -32,11 +32,7 @@
 
   cometbft.abci.v1.CommitResponse        response_commit         = 6;
   cometbft.abci.v1.FinalizeBlockRequest  request_finalize_block  = 7;
-<<<<<<< HEAD
-  cometbft.abci.v1.FinalizeBlockResponse response_finalize_block = 8; // TODO: should we renumber this?
-=======
   cometbft.abci.v1.FinalizeBlockResponse response_finalize_block = 8;
->>>>>>> 0dfb54e3
 
   reserved 1, 2, 3, 4, 5; // reserved for from previous use in comet <= 0.37
 }