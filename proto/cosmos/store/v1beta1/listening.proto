syntax = "proto3";
package cosmos.store.v1beta1;

<<<<<<< HEAD
import "cometbft/abci/v1/types.proto";

=======
import "tendermint/abci/types.proto";
import "cosmos_proto/cosmos.proto";
>>>>>>> 92ae8850
option go_package = "cosmossdk.io/store/types";

// StoreKVPair is a KVStore KVPair used for listening to state changes (Sets and
// Deletes) It optionally includes the StoreKey for the originating KVStore and
// a Boolean flag to distinguish between Sets and Deletes
//
// Deprecated: Store v1 is deprecated as of v0.50.x, please use Store v2 types
// instead.
message StoreKVPair {
  option (cosmos_proto.message_added_in) = "cosmos-sdk 0.43";
  option deprecated                      = true;

  string store_key = 1; // the store key for the KVStore this pair originates from
  bool delete      = 2; // true indicates a delete operation, false indicates a set operation
  bytes key        = 3;
  bytes value      = 4;
}

// BlockMetadata contains all the abci event data of a block
// the file streamer dump them into files together with the state changes.
//
// Deprecated: Store v1 is deprecated as of v0.50.x, please use Store v2 types
// instead.
message BlockMetadata {
  option deprecated = true;

  cometbft.abci.v1.CommitResponse        response_commit         = 6;
  cometbft.abci.v1.FinalizeBlockRequest  request_finalize_block  = 7;
  cometbft.abci.v1.FinalizeBlockResponse response_finalize_block = 8; // TODO: should we renumber this?

  reserved 1, 2, 3, 4, 5; // reserved for from previous use in comet <= 0.37
}<|MERGE_RESOLUTION|>--- conflicted
+++ resolved
@@ -1,13 +1,9 @@
 syntax = "proto3";
 package cosmos.store.v1beta1;
 
-<<<<<<< HEAD
 import "cometbft/abci/v1/types.proto";
+import "cosmos_proto/cosmos.proto";
 
-=======
-import "tendermint/abci/types.proto";
-import "cosmos_proto/cosmos.proto";
->>>>>>> 92ae8850
 option go_package = "cosmossdk.io/store/types";
 
 // StoreKVPair is a KVStore KVPair used for listening to state changes (Sets and
