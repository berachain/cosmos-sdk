package depinject

import (
	"reflect"

	"github.com/pkg/errors"
)

// Config is a functional configuration of a container.
type Config interface {
	apply(*container) error
}

// Provide defines a container configuration which registers the provided dependency
// injection providers. Each provider will be called at most once with the
// exception of module-scoped providers which are called at most once per module
// (see ModuleKey). All provider functions must be declared, exported functions not
// internal packages and all of their input and output types must also be declared
// and exported and not in internal packages. Note that generic type parameters
// will not be checked, but they should also be exported so that codegen is possible.
func Provide(providers ...interface{}) Config {
	return containerConfig(func(ctr *container) error {
		return provide(ctr, nil, providers)
	})
}

// ProvideInModule defines container configuration which registers the provided dependency
// injection providers that are to be run in the named module. Each provider
// will be called at most once. All provider functions must be declared, exported functions not
<<<<<<< HEAD
//// internal packages and all of their input and output types must also be declared
//// and exported and not in internal packages. Note that generic type parameters
//// will not be checked, but they should also be exported so that codegen is possible.
=======
// internal packages and all of their input and output types must also be declared
// and exported and not in internal packages. Note that generic type parameters
// will not be checked, but they should also be exported so that codegen is possible.
>>>>>>> 7728516a
func ProvideInModule(moduleName string, providers ...interface{}) Config {
	return containerConfig(func(ctr *container) error {
		if moduleName == "" {
			return errors.Errorf("expected non-empty module name")
		}

		return provide(ctr, ctr.createOrGetModuleKey(moduleName), providers)
	})
}

func provide(ctr *container, key *moduleKey, providers []interface{}) error {
	for _, c := range providers {
		rc, err := extractProviderDescriptor(c)
		if err != nil {
			return errors.WithStack(err)
		}
		_, err = ctr.addNode(&rc, key)
		if err != nil {
			return errors.WithStack(err)
		}
	}
	return nil
}

// Invoke defines a container configuration which registers the provided invoker functions. Each invoker will be called
// at the end of dependency graph configuration in the order in which it was defined. Invokers may not define output
// parameters, although they may return an error, and all of their input parameters will be marked as optional so that
// invokers impose no additional constraints on the dependency graph. Invoker functions should nil-check all inputs.
// All invoker functions must be declared, exported functions not
// internal packages and all of their input and output types must also be declared
// and exported and not in internal packages. Note that generic type parameters
// will not be checked, but they should also be exported so that codegen is possible.
func Invoke(invokers ...interface{}) Config {
	return containerConfig(func(ctr *container) error {
		return invoke(ctr, nil, invokers)
	})
}

// InvokeInModule defines a container configuration which registers the provided invoker functions to run in the
// provided module scope. Each invoker will be called
// at the end of dependency graph configuration in the order in which it was defined. Invokers may not define output
// parameters, although they may return an error, and all of their input parameters will be marked as optional so that
// invokers impose no additional constraints on the dependency graph. Invoker functions should nil-check all inputs.
// All invoker functions must be declared, exported functions not
// internal packages and all of their input and output types must also be declared
// and exported and not in internal packages. Note that generic type parameters
// will not be checked, but they should also be exported so that codegen is possible.
func InvokeInModule(moduleName string, invokers ...interface{}) Config {
	return containerConfig(func(ctr *container) error {
		if moduleName == "" {
			return errors.Errorf("expected non-empty module name")
		}

		return invoke(ctr, ctr.createOrGetModuleKey(moduleName), invokers)
	})
}

func invoke(ctr *container, key *moduleKey, invokers []interface{}) error {
	for _, c := range invokers {
		rc, err := extractInvokerDescriptor(c)
		if err != nil {
			return errors.WithStack(err)
		}
		err = ctr.addInvoker(&rc, key)
		if err != nil {
			return err
		}
	}
	return nil
}

// BindInterface defines a container configuration for an explicit interface binding of inTypeName to outTypeName
// in global scope.  The example below demonstrates a configuration where the container always provides a Canvasback
// instance when an interface of type Duck is requested as an input.
//
// BindInterface(
//
//	"cosmossdk.io/depinject_test/depinject_test.Duck",
//	"cosmossdk.io/depinject_test/depinject_test.Canvasback")
func BindInterface(inTypeName string, outTypeName string) Config {
	return containerConfig(func(ctr *container) error {
		return bindInterface(ctr, inTypeName, outTypeName, "")
	})
}

// BindInterfaceInModule defines a container configuration for an explicit interface binding of inTypeName to outTypeName
// in the scope of the module with name moduleName.  The example below demonstrates a configuration where the container
// provides a Canvasback instance when an interface of type Duck is requested as an input, but only in the scope of
// "moduleFoo".
//
// BindInterfaceInModule(
//
//	 "moduleFoo",
//		"cosmossdk.io/depinject_test/depinject_test.Duck",
//		"cosmossdk.io/depinject_test/depinject_test.Canvasback")
func BindInterfaceInModule(moduleName string, inTypeName string, outTypeName string) Config {
	return containerConfig(func(ctr *container) error {
		return bindInterface(ctr, inTypeName, outTypeName, moduleName)
	})
}

func bindInterface(ctr *container, inTypeName string, outTypeName string, moduleName string) error {
	var mk *moduleKey
	if moduleName != "" {
		mk = &moduleKey{name: moduleName}
	}
	ctr.addBinding(interfaceBinding{
		interfaceName: inTypeName,
		implTypeName:  outTypeName,
		moduleKey:     mk,
	})

	return nil
}

func Supply(values ...interface{}) Config {
	loc := LocationFromCaller(1)
	return containerConfig(func(ctr *container) error {
		for _, v := range values {
			err := ctr.supply(reflect.ValueOf(v), loc)
			if err != nil {
				return errors.WithStack(err)
			}
		}
		return nil
	})
}

// Error defines configuration which causes the dependency injection container to
// fail immediately.
func Error(err error) Config {
	return containerConfig(func(*container) error {
		return errors.WithStack(err)
	})
}

// Configs defines a configuration which bundles together multiple Config definitions.
func Configs(opts ...Config) Config {
	return containerConfig(func(ctr *container) error {
		for _, opt := range opts {
			err := opt.apply(ctr)
			if err != nil {
				return errors.WithStack(err)
			}
		}
		return nil
	})
}

type containerConfig func(*container) error

func (c containerConfig) apply(ctr *container) error {
	return c(ctr)
}

var _ Config = (*containerConfig)(nil)<|MERGE_RESOLUTION|>--- conflicted
+++ resolved
@@ -27,15 +27,9 @@
 // ProvideInModule defines container configuration which registers the provided dependency
 // injection providers that are to be run in the named module. Each provider
 // will be called at most once. All provider functions must be declared, exported functions not
-<<<<<<< HEAD
-//// internal packages and all of their input and output types must also be declared
-//// and exported and not in internal packages. Note that generic type parameters
-//// will not be checked, but they should also be exported so that codegen is possible.
-=======
 // internal packages and all of their input and output types must also be declared
 // and exported and not in internal packages. Note that generic type parameters
 // will not be checked, but they should also be exported so that codegen is possible.
->>>>>>> 7728516a
 func ProvideInModule(moduleName string, providers ...interface{}) Config {
 	return containerConfig(func(ctr *container) error {
 		if moduleName == "" {
