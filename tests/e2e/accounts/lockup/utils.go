--- conflicted
+++ resolved
@@ -61,12 +61,8 @@
 	require.NoError(s.T(), testutil.FundAccount(ctx, app.BankKeeper, addr, amt))
 }
 
-<<<<<<< HEAD
-func (s *E2ETestSuite) queryLockupAccInfo(t *testing.T, ctx sdk.Context, app *simapp.SimApp, accAddr []byte) *types.QueryLockupAccountInfoResponse {
-	t.Helper()
-=======
 func (s *E2ETestSuite) queryLockupAccInfo(ctx sdk.Context, app *simapp.SimApp, accAddr []byte) *types.QueryLockupAccountInfoResponse {
->>>>>>> 128bb968
+ 	t.Helper()
 	req := &types.QueryLockupAccountInfoRequest{}
 	resp, err := s.queryAcc(ctx, req, app, accAddr)
 	require.NoError(s.T(), err)
