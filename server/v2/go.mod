module cosmossdk.io/server/v2

go 1.21

replace (
	cosmossdk.io/api => ../../api
	cosmossdk.io/core => ../../core
	cosmossdk.io/core/testing => ../../core/testing
	cosmossdk.io/server/v2/appmanager => ./appmanager
	cosmossdk.io/server/v2/stf => ./stf
	cosmossdk.io/store/v2 => ../../store/v2
	cosmossdk.io/store/v2/db => ../../store/v2/db
	cosmossdk.io/x/tx => ../../x/tx
)

require (
	cosmossdk.io/api v0.7.5
	cosmossdk.io/core v0.12.1-0.20231114100755-569e3ff6a0d7
	cosmossdk.io/core/testing v0.0.0-00010101000000-000000000000
	cosmossdk.io/log v1.3.1
	cosmossdk.io/server/v2/appmanager v0.0.0-00010101000000-000000000000
	cosmossdk.io/store/v2 v2.0.0-00010101000000-000000000000
	github.com/cosmos/cosmos-proto v1.0.0-beta.5
	github.com/cosmos/gogogateway v1.2.0
	github.com/cosmos/gogoproto v1.5.0
	github.com/golang/protobuf v1.5.4
	github.com/gorilla/mux v1.8.1
	github.com/grpc-ecosystem/grpc-gateway v1.16.0
	github.com/hashicorp/go-hclog v1.6.2
	github.com/hashicorp/go-metrics v0.5.3
	github.com/hashicorp/go-plugin v1.6.0
	github.com/mitchellh/mapstructure v1.5.0
	github.com/pelletier/go-toml/v2 v2.2.2
	github.com/prometheus/client_golang v1.19.1
	github.com/prometheus/common v0.55.0
	github.com/rs/zerolog v1.33.0
	github.com/spf13/cobra v1.8.1
	github.com/spf13/pflag v1.0.5
	github.com/spf13/viper v1.19.0
	github.com/stretchr/testify v1.9.0
	golang.org/x/sync v0.7.0
	google.golang.org/grpc v1.64.1
	google.golang.org/protobuf v1.34.2
)

require (
<<<<<<< HEAD
	cosmossdk.io/server/v2/stf v0.0.0-00010101000000-000000000000 // indirect
=======
	cosmossdk.io/errors v1.0.1 // indirect
>>>>>>> b2989459
	github.com/DataDog/datadog-go v3.2.0+incompatible // indirect
	github.com/DataDog/zstd v1.5.5 // indirect
	github.com/beorn7/perks v1.0.1 // indirect
	github.com/cespare/xxhash/v2 v2.3.0 // indirect
	github.com/cockroachdb/errors v1.11.1 // indirect
	github.com/cockroachdb/logtags v0.0.0-20230118201751-21c54148d20b // indirect
	github.com/cockroachdb/pebble v1.1.0 // indirect
	github.com/cockroachdb/redact v1.1.5 // indirect
	github.com/cockroachdb/tokenbucket v0.0.0-20230807174530-cc333fc44b06 // indirect
	github.com/cosmos/cosmos-db v1.0.2 // indirect
	github.com/cosmos/iavl v1.2.1-0.20240725141113-7adc688cf179 // indirect
	github.com/cosmos/ics23/go v0.10.0 // indirect
	github.com/davecgh/go-spew v1.1.2-0.20180830191138-d8f796af33cc // indirect
	github.com/emicklei/dot v1.6.1 // indirect
	github.com/fatih/color v1.15.0 // indirect
	github.com/fsnotify/fsnotify v1.7.0 // indirect
	github.com/getsentry/sentry-go v0.27.0 // indirect
	github.com/gogo/googleapis v1.4.1 // indirect
	github.com/gogo/protobuf v1.3.2 // indirect
	github.com/golang/snappy v0.0.4 // indirect
	github.com/google/btree v1.1.2 // indirect
	github.com/google/go-cmp v0.6.0 // indirect
	github.com/hashicorp/go-immutable-radix v1.3.1 // indirect
	github.com/hashicorp/golang-lru v1.0.2 // indirect
	github.com/hashicorp/hcl v1.0.0 // indirect
	github.com/hashicorp/yamux v0.1.1 // indirect
	github.com/inconshreveable/mousetrap v1.1.0 // indirect
	github.com/jhump/protoreflect v1.15.3 // indirect
	github.com/klauspost/compress v1.17.7 // indirect
	github.com/kr/pretty v0.3.1 // indirect
	github.com/kr/text v0.2.0 // indirect
	github.com/linxGnu/grocksdb v1.8.14 // indirect
	github.com/magiconair/properties v1.8.7 // indirect
	github.com/mattn/go-colorable v0.1.13 // indirect
	github.com/mattn/go-isatty v0.0.20 // indirect
	github.com/mattn/go-sqlite3 v1.14.22 // indirect
	github.com/mitchellh/go-testing-interface v1.14.1 // indirect
	github.com/munnerz/goautoneg v0.0.0-20191010083416-a7dc8b61c822 // indirect
	github.com/oklog/run v1.1.0 // indirect
	github.com/pkg/errors v0.9.1 // indirect
	github.com/pmezard/go-difflib v1.0.1-0.20181226105442-5d4384ee4fb2 // indirect
	github.com/prometheus/client_model v0.6.1 // indirect
	github.com/prometheus/procfs v0.15.1 // indirect
	github.com/rogpeppe/go-internal v1.12.0 // indirect
	github.com/sagikazarmark/locafero v0.4.0 // indirect
	github.com/sagikazarmark/slog-shim v0.1.0 // indirect
	github.com/sourcegraph/conc v0.3.0 // indirect
	github.com/spf13/afero v1.11.0 // indirect
	github.com/spf13/cast v1.6.0 // indirect
	github.com/subosito/gotenv v1.6.0 // indirect
	github.com/syndtr/goleveldb v1.0.1-0.20220721030215-126854af5e6d // indirect
	github.com/tidwall/btree v1.7.0 // indirect
	go.uber.org/multierr v1.11.0 // indirect
<<<<<<< HEAD
	golang.org/x/exp v0.0.0-20240613232115-7f521ea00fb8 // indirect
=======
	golang.org/x/crypto v0.25.0 // indirect
	golang.org/x/exp v0.0.0-20240531132922-fd00a4e0eefc // indirect
>>>>>>> b2989459
	golang.org/x/net v0.27.0 // indirect
	golang.org/x/sys v0.22.0 // indirect
	golang.org/x/text v0.16.0 // indirect
	google.golang.org/genproto v0.0.0-20240227224415-6ceb2ff114de // indirect
	google.golang.org/genproto/googleapis/api v0.0.0-20240318140521-94a12d6c2237 // indirect
	google.golang.org/genproto/googleapis/rpc v0.0.0-20240709173604-40e1e62336c5 // indirect
	gopkg.in/ini.v1 v1.67.0 // indirect
	gopkg.in/yaml.v3 v3.0.1 // indirect
)<|MERGE_RESOLUTION|>--- conflicted
+++ resolved
@@ -44,11 +44,8 @@
 )
 
 require (
-<<<<<<< HEAD
+	cosmossdk.io/errors v1.0.1 // indirect
 	cosmossdk.io/server/v2/stf v0.0.0-00010101000000-000000000000 // indirect
-=======
-	cosmossdk.io/errors v1.0.1 // indirect
->>>>>>> b2989459
 	github.com/DataDog/datadog-go v3.2.0+incompatible // indirect
 	github.com/DataDog/zstd v1.5.5 // indirect
 	github.com/beorn7/perks v1.0.1 // indirect
@@ -102,12 +99,8 @@
 	github.com/syndtr/goleveldb v1.0.1-0.20220721030215-126854af5e6d // indirect
 	github.com/tidwall/btree v1.7.0 // indirect
 	go.uber.org/multierr v1.11.0 // indirect
-<<<<<<< HEAD
+	golang.org/x/crypto v0.25.0 // indirect
 	golang.org/x/exp v0.0.0-20240613232115-7f521ea00fb8 // indirect
-=======
-	golang.org/x/crypto v0.25.0 // indirect
-	golang.org/x/exp v0.0.0-20240531132922-fd00a4e0eefc // indirect
->>>>>>> b2989459
 	golang.org/x/net v0.27.0 // indirect
 	golang.org/x/sys v0.22.0 // indirect
 	golang.org/x/text v0.16.0 // indirect
