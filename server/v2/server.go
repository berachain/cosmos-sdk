--- conflicted
+++ resolved
@@ -122,10 +122,7 @@
 }
 
 // CLICommands returns all CLI commands of all components.
-<<<<<<< HEAD
 func (s *Server[AppT, T]) CLICommands() CLIConfig {
-=======
-func (s *Server) CLICommands() CLIConfig {
 	compart := func(name string, cmds ...*cobra.Command) *cobra.Command {
 		if len(cmds) == 1 && strings.HasPrefix(cmds[0].Use, name) {
 			return cmds[0]
@@ -140,7 +137,6 @@
 		return rootCmd
 	}
 
->>>>>>> 5762b0b8
 	commands := CLIConfig{}
 	for _, mod := range s.components {
 		if climod, ok := mod.(HasCLICommands); ok {
