module cosmossdk.io/server/v2/cometbft

go 1.22.2

replace (
	cosmossdk.io/api => ../../../api
	cosmossdk.io/core => ../../../core
	cosmossdk.io/core/testing => ../../../core/testing
	cosmossdk.io/depinject => ../../../depinject
	cosmossdk.io/log => ../../../log
	cosmossdk.io/server/v2 => ../
	cosmossdk.io/server/v2/appmanager => ../appmanager
	cosmossdk.io/server/v2/stf => ../stf
	cosmossdk.io/store => ../../../store
	cosmossdk.io/store/v2 => ../../../store/v2
	cosmossdk.io/x/accounts => ../../../x/accounts
	cosmossdk.io/x/auth => ../../../x/auth
	cosmossdk.io/x/bank => ../../../x/bank
	cosmossdk.io/x/consensus => ../../../x/consensus
	cosmossdk.io/x/staking => ../../../x/staking
	cosmossdk.io/x/tx => ../../../x/tx
	github.com/cosmos/cosmos-sdk => ../../../
)

require (
	buf.build/gen/go/cometbft/cometbft/protocolbuffers/go v1.34.2-20240701160653-fedbb9acfd2f.2
	cosmossdk.io/api v0.7.5
	cosmossdk.io/core v0.12.1-0.20231114100755-569e3ff6a0d7
	cosmossdk.io/errors v1.0.1
	cosmossdk.io/server/v2 v2.0.0-00010101000000-000000000000
	cosmossdk.io/server/v2/appmanager v0.0.0-00010101000000-000000000000
	cosmossdk.io/store/v2 v2.0.0-00010101000000-000000000000
	cosmossdk.io/x/auth v0.0.0-00010101000000-000000000000
	cosmossdk.io/x/consensus v0.0.0-00010101000000-000000000000
	github.com/cometbft/cometbft v1.0.0-rc1
	github.com/cometbft/cometbft/api v1.0.0-rc.1
	github.com/cosmos/cosmos-proto v1.0.0-beta.5
	github.com/cosmos/cosmos-sdk v0.51.0
	github.com/cosmos/gogoproto v1.5.0
	github.com/golang/protobuf v1.5.4
	github.com/grpc-ecosystem/grpc-gateway v1.16.0
	github.com/spf13/cobra v1.8.1
	github.com/spf13/pflag v1.0.5
	github.com/spf13/viper v1.19.0
	google.golang.org/genproto/googleapis/api v0.0.0-20240318140521-94a12d6c2237
	google.golang.org/grpc v1.64.1
	google.golang.org/protobuf v1.34.2
	sigs.k8s.io/yaml v1.4.0
)

require (
	buf.build/gen/go/cosmos/gogo-proto/protocolbuffers/go v1.34.2-20240130113600-88ef6483f90f.2 // indirect
	cosmossdk.io/collections v0.4.0 // indirect
	cosmossdk.io/depinject v1.0.0-alpha.4 // indirect
	cosmossdk.io/log v1.3.1 // indirect
	cosmossdk.io/math v1.3.0 // indirect
<<<<<<< HEAD
	cosmossdk.io/server/v2/stf v0.0.0-00010101000000-000000000000 // indirect
=======
	cosmossdk.io/schema v0.1.1 // indirect
>>>>>>> f7293da1
	cosmossdk.io/store v1.1.1-0.20240418092142-896cdf1971bc // indirect
	cosmossdk.io/x/bank v0.0.0-20240226161501-23359a0b6d91 // indirect
	cosmossdk.io/x/staking v0.0.0-00010101000000-000000000000 // indirect
	cosmossdk.io/x/tx v0.13.3 // indirect
	filippo.io/edwards25519 v1.1.0 // indirect
	github.com/99designs/go-keychain v0.0.0-20191008050251-8e49817e8af4 // indirect
	github.com/99designs/keyring v1.2.2 // indirect
	github.com/DataDog/datadog-go v4.8.3+incompatible // indirect
	github.com/DataDog/zstd v1.5.5 // indirect
	github.com/Microsoft/go-winio v0.6.1 // indirect
	github.com/beorn7/perks v1.0.1 // indirect
	github.com/bgentry/speakeasy v0.2.0 // indirect
	github.com/btcsuite/btcd/btcec/v2 v2.3.3 // indirect
	github.com/cespare/xxhash/v2 v2.3.0 // indirect
	github.com/cockroachdb/errors v1.11.1 // indirect
	github.com/cockroachdb/logtags v0.0.0-20230118201751-21c54148d20b // indirect
	github.com/cockroachdb/pebble v1.1.0 // indirect
	github.com/cockroachdb/redact v1.1.5 // indirect
	github.com/cockroachdb/tokenbucket v0.0.0-20230807174530-cc333fc44b06 // indirect
	github.com/cometbft/cometbft-db v0.12.0 // indirect
	github.com/cosmos/btcutil v1.0.5 // indirect
	github.com/cosmos/cosmos-db v1.0.2 // indirect
	github.com/cosmos/crypto v0.1.1 // indirect
	github.com/cosmos/go-bip39 v1.0.0 // indirect
	github.com/cosmos/gogogateway v1.2.0 // indirect
	github.com/cosmos/iavl v1.2.0 // indirect
	github.com/cosmos/ics23/go v0.10.0 // indirect
	github.com/cosmos/ledger-cosmos-go v0.13.3 // indirect
	github.com/danieljoos/wincred v1.2.1 // indirect
	github.com/davecgh/go-spew v1.1.2-0.20180830191138-d8f796af33cc // indirect
	github.com/decred/dcrd/dcrec/secp256k1/v4 v4.3.0 // indirect
	github.com/dgraph-io/badger/v4 v4.2.0 // indirect
	github.com/dgraph-io/ristretto v0.1.1 // indirect
	github.com/dustin/go-humanize v1.0.1 // indirect
	github.com/dvsekhvalnov/jose2go v1.6.0 // indirect
	github.com/emicklei/dot v1.6.2 // indirect
	github.com/fatih/color v1.17.0 // indirect
	github.com/felixge/httpsnoop v1.0.4 // indirect
	github.com/fsnotify/fsnotify v1.7.0 // indirect
	github.com/getsentry/sentry-go v0.27.0 // indirect
	github.com/go-kit/kit v0.13.0 // indirect
	github.com/go-kit/log v0.2.1 // indirect
	github.com/go-logfmt/logfmt v0.6.0 // indirect
	github.com/godbus/dbus v0.0.0-20190726142602-4481cbc300e2 // indirect
	github.com/gofrs/uuid v4.4.0+incompatible // indirect
	github.com/gogo/googleapis v1.4.1 // indirect
	github.com/gogo/protobuf v1.3.2 // indirect
	github.com/golang/glog v1.2.0 // indirect
	github.com/golang/groupcache v0.0.0-20210331224755-41bb18bfe9da // indirect
	github.com/golang/snappy v0.0.4 // indirect
	github.com/google/btree v1.1.2 // indirect
	github.com/google/flatbuffers v2.0.8+incompatible // indirect
	github.com/google/go-cmp v0.6.0 // indirect
	github.com/google/orderedcode v0.0.1 // indirect
	github.com/gorilla/handlers v1.5.2 // indirect
	github.com/gorilla/mux v1.8.1 // indirect
	github.com/gorilla/websocket v1.5.3 // indirect
	github.com/grpc-ecosystem/go-grpc-middleware v1.4.0 // indirect
	github.com/gsterjov/go-libsecret v0.0.0-20161001094733-a6f4afe4910c // indirect
	github.com/hashicorp/go-hclog v1.6.3 // indirect
	github.com/hashicorp/go-immutable-radix v1.3.1 // indirect
	github.com/hashicorp/go-metrics v0.5.3 // indirect
	github.com/hashicorp/go-plugin v1.6.1 // indirect
	github.com/hashicorp/golang-lru v1.0.2 // indirect
	github.com/hashicorp/golang-lru/v2 v2.0.7 // indirect
	github.com/hashicorp/hcl v1.0.0 // indirect
	github.com/hashicorp/yamux v0.1.1 // indirect
	github.com/hdevalence/ed25519consensus v0.2.0 // indirect
	github.com/huandu/skiplist v1.2.0 // indirect
	github.com/iancoleman/strcase v0.3.0 // indirect
	github.com/inconshreveable/mousetrap v1.1.0 // indirect
	github.com/jmhodges/levigo v1.0.0 // indirect
	github.com/klauspost/compress v1.17.8 // indirect
	github.com/kr/pretty v0.3.1 // indirect
	github.com/kr/text v0.2.0 // indirect
	github.com/lib/pq v1.10.9 // indirect
	github.com/libp2p/go-buffer-pool v0.1.0 // indirect
	github.com/linxGnu/grocksdb v1.8.14 // indirect
	github.com/magiconair/properties v1.8.7 // indirect
	github.com/mattn/go-colorable v0.1.13 // indirect
	github.com/mattn/go-isatty v0.0.20 // indirect
	github.com/minio/highwayhash v1.0.2 // indirect
	github.com/mitchellh/go-testing-interface v1.14.1 // indirect
	github.com/mitchellh/mapstructure v1.5.0 // indirect
	github.com/mtibben/percent v0.2.1 // indirect
	github.com/munnerz/goautoneg v0.0.0-20191010083416-a7dc8b61c822 // indirect
	github.com/oasisprotocol/curve25519-voi v0.0.0-20230904125328-1f23a7beb09a // indirect
	github.com/oklog/run v1.1.0 // indirect
	github.com/pelletier/go-toml/v2 v2.2.2 // indirect
	github.com/petermattis/goid v0.0.0-20240327183114-c42a807a84ba // indirect
	github.com/pkg/errors v0.9.1 // indirect
	github.com/pmezard/go-difflib v1.0.1-0.20181226105442-5d4384ee4fb2 // indirect
	github.com/prometheus/client_golang v1.19.1 // indirect
	github.com/prometheus/client_model v0.6.1 // indirect
	github.com/prometheus/common v0.55.0 // indirect
	github.com/prometheus/procfs v0.15.1 // indirect
	github.com/rcrowley/go-metrics v0.0.0-20201227073835-cf1acfcdf475 // indirect
	github.com/rogpeppe/go-internal v1.12.0 // indirect
	github.com/rs/cors v1.11.0 // indirect
	github.com/rs/zerolog v1.33.0 // indirect
	github.com/sagikazarmark/locafero v0.4.0 // indirect
	github.com/sagikazarmark/slog-shim v0.1.0 // indirect
	github.com/sasha-s/go-deadlock v0.3.1 // indirect
	github.com/sourcegraph/conc v0.3.0 // indirect
	github.com/spf13/afero v1.11.0 // indirect
	github.com/spf13/cast v1.6.0 // indirect
	github.com/stretchr/testify v1.9.0 // indirect
	github.com/subosito/gotenv v1.6.0 // indirect
	github.com/supranational/blst v0.3.12 // indirect
	github.com/syndtr/goleveldb v1.0.1-0.20220721030215-126854af5e6d // indirect
	github.com/tendermint/go-amino v0.16.0 // indirect
	github.com/tidwall/btree v1.7.0 // indirect
	github.com/zondax/hid v0.9.2 // indirect
	github.com/zondax/ledger-go v0.14.3 // indirect
	gitlab.com/yawning/secp256k1-voi v0.0.0-20230925100816-f2616030848b // indirect
	gitlab.com/yawning/tuplehash v0.0.0-20230713102510-df83abbf9a02 // indirect
	go.etcd.io/bbolt v1.4.0-alpha.0.0.20240404170359-43604f3112c5 // indirect
	go.opencensus.io v0.24.0 // indirect
	go.uber.org/multierr v1.11.0 // indirect
<<<<<<< HEAD
	golang.org/x/crypto v0.24.0 // indirect
	golang.org/x/exp v0.0.0-20240613232115-7f521ea00fb8 // indirect
	golang.org/x/mod v0.18.0 // indirect
	golang.org/x/net v0.26.0 // indirect
=======
	golang.org/x/crypto v0.25.0 // indirect
	golang.org/x/exp v0.0.0-20240531132922-fd00a4e0eefc // indirect
	golang.org/x/mod v0.17.0 // indirect
	golang.org/x/net v0.27.0 // indirect
>>>>>>> f7293da1
	golang.org/x/sync v0.7.0 // indirect
	golang.org/x/sys v0.22.0 // indirect
	golang.org/x/term v0.22.0 // indirect
	golang.org/x/text v0.16.0 // indirect
	golang.org/x/tools v0.22.0 // indirect
	google.golang.org/genproto v0.0.0-20240227224415-6ceb2ff114de // indirect
	google.golang.org/genproto/googleapis/rpc v0.0.0-20240709173604-40e1e62336c5 // indirect
	gopkg.in/ini.v1 v1.67.0 // indirect
	gopkg.in/yaml.v3 v3.0.1 // indirect
	gotest.tools/v3 v3.5.1 // indirect
	pgregory.net/rapid v1.1.0 // indirect
)<|MERGE_RESOLUTION|>--- conflicted
+++ resolved
@@ -54,11 +54,8 @@
 	cosmossdk.io/depinject v1.0.0-alpha.4 // indirect
 	cosmossdk.io/log v1.3.1 // indirect
 	cosmossdk.io/math v1.3.0 // indirect
-<<<<<<< HEAD
 	cosmossdk.io/server/v2/stf v0.0.0-00010101000000-000000000000 // indirect
-=======
 	cosmossdk.io/schema v0.1.1 // indirect
->>>>>>> f7293da1
 	cosmossdk.io/store v1.1.1-0.20240418092142-896cdf1971bc // indirect
 	cosmossdk.io/x/bank v0.0.0-20240226161501-23359a0b6d91 // indirect
 	cosmossdk.io/x/staking v0.0.0-00010101000000-000000000000 // indirect
@@ -178,17 +175,10 @@
 	go.etcd.io/bbolt v1.4.0-alpha.0.0.20240404170359-43604f3112c5 // indirect
 	go.opencensus.io v0.24.0 // indirect
 	go.uber.org/multierr v1.11.0 // indirect
-<<<<<<< HEAD
-	golang.org/x/crypto v0.24.0 // indirect
+	golang.org/x/crypto v0.25.0 // indirect
 	golang.org/x/exp v0.0.0-20240613232115-7f521ea00fb8 // indirect
 	golang.org/x/mod v0.18.0 // indirect
-	golang.org/x/net v0.26.0 // indirect
-=======
-	golang.org/x/crypto v0.25.0 // indirect
-	golang.org/x/exp v0.0.0-20240531132922-fd00a4e0eefc // indirect
-	golang.org/x/mod v0.17.0 // indirect
 	golang.org/x/net v0.27.0 // indirect
->>>>>>> f7293da1
 	golang.org/x/sync v0.7.0 // indirect
 	golang.org/x/sys v0.22.0 // indirect
 	golang.org/x/term v0.22.0 // indirect
