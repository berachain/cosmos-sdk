package cometbft

import (
	"context"
	"crypto/sha256"
	"errors"
	"fmt"
	"sync/atomic"

	abci "github.com/cometbft/cometbft/abci/types"
	abciproto "github.com/cometbft/cometbft/api/cometbft/abci/v1"
	gogoproto "github.com/cosmos/gogoproto/proto"

	coreappmgr "cosmossdk.io/core/app"
	"cosmossdk.io/core/comet"
	"cosmossdk.io/core/event"
	"cosmossdk.io/core/log"
	"cosmossdk.io/core/store"
	"cosmossdk.io/core/transaction"
	errorsmod "cosmossdk.io/errors"
	"cosmossdk.io/server/v2/appmanager"
	"cosmossdk.io/server/v2/cometbft/client/grpc/cmtservice"
	"cosmossdk.io/server/v2/cometbft/handlers"
	"cosmossdk.io/server/v2/cometbft/mempool"
	"cosmossdk.io/server/v2/cometbft/types"
	cometerrors "cosmossdk.io/server/v2/cometbft/types/errors"
	"cosmossdk.io/server/v2/streaming"
	"cosmossdk.io/store/v2/snapshots"
	consensustypes "cosmossdk.io/x/consensus/types"
)

var _ abci.Application = (*Consensus[transaction.Tx])(nil)

type Consensus[T transaction.Tx] struct {
<<<<<<< HEAD
	app             appmanager.AppManager[T]
=======
	// legacy support for gRPC
	grpcQueryDecoders map[string]func(requestBytes []byte) (gogoproto.Message, error)

	app             *appmanager.AppManager[T]
>>>>>>> f7293da1
	cfg             Config
	store           types.Store
	logger          log.Logger
	txCodec         transaction.Codec[T]
	streaming       streaming.Manager
	snapshotManager *snapshots.Manager
	mempool         mempool.Mempool[T]

	// this is only available after this node has committed a block (in FinalizeBlock),
	// otherwise it will be empty and we will need to query the app for the last
	// committed block.
	lastCommittedHeight atomic.Int64

	prepareProposalHandler handlers.PrepareHandler[T]
	processProposalHandler handlers.ProcessHandler[T]
	verifyVoteExt          handlers.VerifyVoteExtensionhandler
	extendVote             handlers.ExtendVoteHandler

	chainID string
}

func NewConsensus[T transaction.Tx](
	app appmanager.AppManager[T],
	mp mempool.Mempool[T],
	grpcQueryDecoders map[string]func(requestBytes []byte) (gogoproto.Message, error),
	store types.Store,
	cfg Config,
	txCodec transaction.Codec[T],
	logger log.Logger,
) *Consensus[T] {
	return &Consensus[T]{
		grpcQueryDecoders:      grpcQueryDecoders,
		app:                    app,
		cfg:                    cfg,
		store:                  store,
		logger:                 logger,
		txCodec:                txCodec,
		streaming:              streaming.Manager{},
		snapshotManager:        nil,
		mempool:                mp,
		lastCommittedHeight:    atomic.Int64{},
		prepareProposalHandler: nil,
		processProposalHandler: nil,
		verifyVoteExt:          nil,
		extendVote:             nil,
		chainID:                "",
	}
}

func (c *Consensus[T]) SetStreamingManager(sm streaming.Manager) {
	c.streaming = sm
}

// SetSnapshotManager sets the snapshot manager for the Consensus.
// The snapshot manager is responsible for managing snapshots of the Consensus state.
// It allows for creating, storing, and restoring snapshots of the Consensus state.
// The provided snapshot manager will be used by the Consensus to handle snapshots.
func (c *Consensus[T]) SetSnapshotManager(sm *snapshots.Manager) {
	c.snapshotManager = sm
}

// RegisterExtensions registers the given extensions with the consensus module's snapshot manager.
// It allows additional snapshotter implementations to be used for creating and restoring snapshots.
func (c *Consensus[T]) RegisterExtensions(extensions ...snapshots.ExtensionSnapshotter) {
	if err := c.snapshotManager.RegisterExtensions(extensions...); err != nil {
		panic(fmt.Errorf("failed to register snapshot extensions: %w", err))
	}
}

// CheckTx implements types.Application.
// It is called by cometbft to verify transaction validity
func (c *Consensus[T]) CheckTx(ctx context.Context, req *abciproto.CheckTxRequest) (*abciproto.CheckTxResponse, error) {
	decodedTx, err := c.txCodec.Decode(req.Tx)
	if err != nil {
		return nil, err
	}

	resp, err := c.app.ValidateTx(ctx, decodedTx)
	if err != nil {
		return nil, err
	}

	cometResp := &abciproto.CheckTxResponse{
		Code:      resp.Code,
		GasWanted: uint64ToInt64(resp.GasWanted),
		GasUsed:   uint64ToInt64(resp.GasUsed),
		Events:    intoABCIEvents(resp.Events, c.cfg.IndexEvents),
		Info:      resp.Info,
		Data:      resp.Data,
		Log:       resp.Log,
		Codespace: resp.Codespace,
	}
	if resp.Error != nil {
		cometResp.Code = 1
		cometResp.Log = resp.Error.Error()
	}
	return cometResp, nil
}

// Info implements types.Application.
func (c *Consensus[T]) Info(ctx context.Context, _ *abciproto.InfoRequest) (*abciproto.InfoResponse, error) {
	version, _, err := c.store.StateLatest()
	if err != nil {
		return nil, err
	}

	// cp, err := c.GetConsensusParams(ctx)
	// if err != nil {
	//	return nil, err
	// }

	cid, err := c.store.LastCommitID()
	if err != nil {
		return nil, err
	}

	return &abciproto.InfoResponse{
		Data:    c.cfg.Name,
		Version: c.cfg.Version,
		// AppVersion:       cp.GetVersion().App,
		AppVersion:       0, // TODO fetch from store?
		LastBlockHeight:  int64(version),
		LastBlockAppHash: cid.Hash,
	}, nil
}

// Query implements types.Application.
// It is called by cometbft to query application state.
func (c *Consensus[T]) Query(ctx context.Context, req *abciproto.QueryRequest) (resp *abciproto.QueryResponse, err error) {
	// check if it's a gRPC method
	grpcQueryDecoder, isGRPC := c.grpcQueryDecoders[req.Path]
	if isGRPC {
		protoRequest, err := grpcQueryDecoder(req.Data)
		if err != nil {
			return nil, fmt.Errorf("unable to decode gRPC request with path %s from ABCI.Query: %w", req.Path, err)
		}
		res, err := c.app.Query(ctx, uint64(req.Height), protoRequest)

		if err != nil {
			resp := queryResult(err)
			resp.Height = req.Height
			return resp, err

		}

		return queryResponse(res, req.Height)
	}

	// this error most probably means that we can't handle it with a proto message, so
	// it must be an app/p2p/store query
	path := splitABCIQueryPath(req.Path)
	if len(path) == 0 {
		return QueryResult(errorsmod.Wrap(cometerrors.ErrUnknownRequest, "no query path provided"), c.cfg.Trace), nil
	}

	switch path[0] {
	case cmtservice.QueryPathApp:
		resp, err = c.handlerQueryApp(ctx, path, req)

	case cmtservice.QueryPathStore:
		resp, err = c.handleQueryStore(path, c.store, req)

	case cmtservice.QueryPathP2P:
		resp, err = c.handleQueryP2P(path)

	default:
		resp = QueryResult(errorsmod.Wrap(cometerrors.ErrUnknownRequest, "unknown query path"), c.cfg.Trace)
	}

	if err != nil {
		return QueryResult(err, c.cfg.Trace), nil
	}

	return resp, nil
}

// InitChain implements types.Application.
func (c *Consensus[T]) InitChain(ctx context.Context, req *abciproto.InitChainRequest) (*abciproto.InitChainResponse, error) {
	c.logger.Info("InitChain", "initialHeight", req.InitialHeight, "chainID", req.ChainId)

	// store chainID to be used later on in execution
	c.chainID = req.ChainId
	// TODO: check if we need to load the config from genesis.json or config.toml
	c.cfg.InitialHeight = uint64(req.InitialHeight)

	// On a new chain, we consider the init chain block height as 0, even though
	// req.InitialHeight is 1 by default.
	// TODO

	var consMessages []transaction.Msg
	if req.ConsensusParams != nil {
		consMessages = append(consMessages, &consensustypes.MsgUpdateParams{
			Authority: c.cfg.ConsensusAuthority,
			Block:     req.ConsensusParams.Block,
			Evidence:  req.ConsensusParams.Evidence,
			Validator: req.ConsensusParams.Validator,
			Abci:      req.ConsensusParams.Abci,
		})
	}

	ci, err := c.store.LastCommitID()
	if err != nil {
		return nil, err
	}

	// populate hash with empty byte slice instead of nil
	bz := sha256.Sum256([]byte{})

	br := &coreappmgr.BlockRequest[T]{
		Height:            uint64(req.InitialHeight - 1),
		Time:              req.Time,
		Hash:              bz[:],
		AppHash:           ci.Hash,
		ChainId:           req.ChainId,
		ConsensusMessages: consMessages,
		IsGenesis:         true,
	}

	blockresponse, genesisState, err := c.app.InitGenesis(
		ctx,
		br,
		req.AppStateBytes,
		c.txCodec)
	if err != nil {
		return nil, fmt.Errorf("genesis state init failure: %w", err)
	}

	// TODO necessary? where should this WARN live if it all. helpful for testing
	for _, txRes := range blockresponse.TxResults {
		if txRes.Error != nil {
			c.logger.Warn("genesis tx failed", "code", txRes.Code, "log", txRes.Log, "error", txRes.Error)
		}
	}

	validatorUpdates := intoABCIValidatorUpdates(blockresponse.ValidatorUpdates)

	// set the initial version of the store
	if err := c.store.SetInitialVersion(uint64(req.InitialHeight)); err != nil {
		return nil, fmt.Errorf("failed to set initial version: %w", err)
	}

	stateChanges, err := genesisState.GetStateChanges()
	if err != nil {
		return nil, err
	}
	cs := &store.Changeset{
		Changes: stateChanges,
	}
	stateRoot, err := c.store.WorkingHash(cs)
	if err != nil {
		return nil, fmt.Errorf("unable to write the changeset: %w", err)
	}

	return &abciproto.InitChainResponse{
		ConsensusParams: req.ConsensusParams,
		Validators:      validatorUpdates,
		AppHash:         stateRoot,
	}, nil
}

// PrepareProposal implements types.Application.
// It is called by cometbft to prepare a proposal block.
func (c *Consensus[T]) PrepareProposal(
	ctx context.Context,
	req *abciproto.PrepareProposalRequest,
) (resp *abciproto.PrepareProposalResponse, err error) {
	if req.Height < 1 {
		return nil, errors.New("PrepareProposal called with invalid height")
	}

	decodedTxs := make([]T, len(req.Txs))
	for _, tx := range req.Txs {
		decTx, err := c.txCodec.Decode(tx)
		if err != nil {
			// TODO: vote extension meta data as a custom type to avoid possibly accepting invalid txs
			// continue even if tx decoding fails
			c.logger.Error("failed to decode tx", "err", err)
			continue
		}
		decodedTxs = append(decodedTxs, decTx)
	}

	ciCtx := contextWithCometInfo(ctx, comet.Info{
		Evidence:        toCoreEvidence(req.Misbehavior),
		ValidatorsHash:  req.NextValidatorsHash,
		ProposerAddress: req.ProposerAddress,
		LastCommit:      toCoreExtendedCommitInfo(req.LocalLastCommit),
	})

	txs, err := c.prepareProposalHandler(ciCtx, c.app, decodedTxs, req)
	if err != nil {
		return nil, err
	}

	encodedTxs := make([][]byte, len(txs))
	for i, tx := range txs {
		encodedTxs[i] = tx.Bytes()
	}

	return &abciproto.PrepareProposalResponse{
		Txs: encodedTxs,
	}, nil
}

// ProcessProposal implements types.Application.
// It is called by cometbft to process/verify a proposal block.
func (c *Consensus[T]) ProcessProposal(
	ctx context.Context,
	req *abciproto.ProcessProposalRequest,
) (*abciproto.ProcessProposalResponse, error) {
	decodedTxs := make([]T, len(req.Txs))
	for _, tx := range req.Txs {
		decTx, err := c.txCodec.Decode(tx)
		if err != nil {
			// TODO: vote extension meta data as a custom type to avoid possibly accepting invalid txs
			// continue even if tx decoding fails
			c.logger.Error("failed to decode tx", "err", err)
			continue
		}
		decodedTxs = append(decodedTxs, decTx)
	}

	ciCtx := contextWithCometInfo(ctx, comet.Info{
		Evidence:        toCoreEvidence(req.Misbehavior),
		ValidatorsHash:  req.NextValidatorsHash,
		ProposerAddress: req.ProposerAddress,
		LastCommit:      toCoreCommitInfo(req.ProposedLastCommit),
	})

	err := c.processProposalHandler(ciCtx, c.app, decodedTxs, req)
	if err != nil {
		c.logger.Error("failed to process proposal", "height", req.Height, "time", req.Time, "hash", fmt.Sprintf("%X", req.Hash), "err", err)
		return &abciproto.ProcessProposalResponse{
			Status: abciproto.PROCESS_PROPOSAL_STATUS_REJECT,
		}, nil
	}

	return &abciproto.ProcessProposalResponse{
		Status: abciproto.PROCESS_PROPOSAL_STATUS_ACCEPT,
	}, nil
}

// FinalizeBlock implements types.Application.
// It is called by cometbft to finalize a block.
func (c *Consensus[T]) FinalizeBlock(
	ctx context.Context,
	req *abciproto.FinalizeBlockRequest,
) (*abciproto.FinalizeBlockResponse, error) {
	if err := c.validateFinalizeBlockHeight(req); err != nil {
		return nil, err
	}

	if err := c.checkHalt(req.Height, req.Time); err != nil {
		return nil, err
	}

	// TODO evaluate this approach vs. service using context.
	// cometInfo := &consensustypes.MsgUpdateCometInfo{
	//	Authority: c.cfg.ConsensusAuthority,
	//	CometInfo: &consensustypes.CometInfo{
	//		Evidence:        req.Misbehavior,
	//		ValidatorsHash:  req.NextValidatorsHash,
	//		ProposerAddress: req.ProposerAddress,
	//		LastCommit:      req.DecidedLastCommit,
	//	},
	// }
	//
	// ctx = context.WithValue(ctx, corecontext.CometInfoKey, &comet.Info{
	// 	Evidence:        sdktypes.ToSDKEvidence(req.Misbehavior),
	// 	ValidatorsHash:  req.NextValidatorsHash,
	// 	ProposerAddress: req.ProposerAddress,
	// 	LastCommit:      sdktypes.ToSDKCommitInfo(req.DecidedLastCommit),
	// })

	// we don't need to deliver the block in the genesis block
	if req.Height == int64(c.cfg.InitialHeight) {
		appHash, err := c.store.Commit(store.NewChangeset())
		if err != nil {
			return nil, fmt.Errorf("unable to commit the changeset: %w", err)
		}
		c.lastCommittedHeight.Store(req.Height)
		return &abciproto.FinalizeBlockResponse{
			AppHash: appHash,
		}, nil
	}

	// TODO(tip): can we expect some txs to not decode? if so, what we do in this case? this does not seem to be the case,
	// considering that prepare and process always decode txs, assuming they're the ones providing txs we should never
	// have a tx that fails decoding.
	decodedTxs, err := decodeTxs(req.Txs, c.txCodec)
	if err != nil {
		return nil, err
	}

	cid, err := c.store.LastCommitID()
	if err != nil {
		return nil, err
	}

	blockReq := &coreappmgr.BlockRequest[T]{
		Height:  uint64(req.Height),
		Time:    req.Time,
		Hash:    req.Hash,
		AppHash: cid.Hash,
		ChainId: c.chainID,
		Txs:     decodedTxs,
		// ConsensusMessages: []transaction.Msg{cometInfo},
	}

	ciCtx := contextWithCometInfo(ctx, comet.Info{
		Evidence:        toCoreEvidence(req.Misbehavior),
		ValidatorsHash:  req.NextValidatorsHash,
		ProposerAddress: req.ProposerAddress,
		LastCommit:      toCoreCommitInfo(req.DecidedLastCommit),
	})

	resp, newState, err := c.app.DeliverBlock(ciCtx, blockReq)
	if err != nil {
		return nil, err
	}

	// after we get the changeset we can produce the commit hash,
	// from the store.
	stateChanges, err := newState.GetStateChanges()
	if err != nil {
		return nil, err
	}
	appHash, err := c.store.Commit(&store.Changeset{Changes: stateChanges})
	if err != nil {
		return nil, fmt.Errorf("unable to commit the changeset: %w", err)
	}

	var events []event.Event
	events = append(events, resp.PreBlockEvents...)
	events = append(events, resp.BeginBlockEvents...)
	for _, tx := range resp.TxResults {
		events = append(events, tx.Events...)
	}
	events = append(events, resp.EndBlockEvents...)

	// listen to state streaming changes in accordance with the block
	err = c.streamDeliverBlockChanges(ctx, req.Height, req.Txs, resp.TxResults, events, stateChanges)
	if err != nil {
		return nil, err
	}

	// remove txs from the mempool
	err = c.mempool.Remove(decodedTxs)
	if err != nil {
		return nil, fmt.Errorf("unable to remove txs: %w", err)
	}

	c.lastCommittedHeight.Store(req.Height)

	cp, err := c.GetConsensusParams(ctx) // we get the consensus params from the latest state because we committed state above
	if err != nil {
		return nil, err
	}

	return finalizeBlockResponse(resp, cp, appHash, c.cfg.IndexEvents)
}

// Commit implements types.Application.
// It is called by cometbft to notify the application that a block was committed.
func (c *Consensus[T]) Commit(ctx context.Context, _ *abciproto.CommitRequest) (*abciproto.CommitResponse, error) {
	lastCommittedHeight := c.lastCommittedHeight.Load()

	c.snapshotManager.SnapshotIfApplicable(lastCommittedHeight)

	cp, err := c.GetConsensusParams(ctx)
	if err != nil {
		return nil, err
	}

	return &abci.CommitResponse{
		RetainHeight: c.GetBlockRetentionHeight(cp, lastCommittedHeight),
	}, nil
}

// Vote extensions

// VerifyVoteExtension implements types.Application.
func (c *Consensus[T]) VerifyVoteExtension(
	ctx context.Context,
	req *abciproto.VerifyVoteExtensionRequest,
) (*abciproto.VerifyVoteExtensionResponse, error) {
	// If vote extensions are not enabled, as a safety precaution, we return an
	// error.
	cp, err := c.GetConsensusParams(ctx)
	if err != nil {
		return nil, err
	}

	// Note: we verify votes extensions on VoteExtensionsEnableHeight+1. Check
	// comment in ExtendVote and ValidateVoteExtensions for more details.
	extsEnabled := cp.Abci != nil && req.Height >= cp.Abci.VoteExtensionsEnableHeight && cp.Abci.VoteExtensionsEnableHeight != 0
	if !extsEnabled {
		return nil, fmt.Errorf("vote extensions are not enabled; unexpected call to VerifyVoteExtension at height %d", req.Height)
	}

	if c.verifyVoteExt == nil {
		return nil, fmt.Errorf("vote extensions are enabled but no verify function was set")
	}

	_, latestStore, err := c.store.StateLatest()
	if err != nil {
		return nil, err
	}

	resp, err := c.verifyVoteExt(ctx, latestStore, req)
	if err != nil {
		c.logger.Error("failed to verify vote extension", "height", req.Height, "err", err)
		return &abciproto.VerifyVoteExtensionResponse{Status: abciproto.VERIFY_VOTE_EXTENSION_STATUS_REJECT}, nil
	}

	return resp, err
}

// ExtendVote implements types.Application.
func (c *Consensus[T]) ExtendVote(ctx context.Context, req *abciproto.ExtendVoteRequest) (*abciproto.ExtendVoteResponse, error) {
	// If vote extensions are not enabled, as a safety precaution, we return an
	// error.
	cp, err := c.GetConsensusParams(ctx)
	if err != nil {
		return nil, err
	}

	// Note: In this case, we do want to extend vote if the height is equal or
	// greater than VoteExtensionsEnableHeight. This defers from the check done
	// in ValidateVoteExtensions and PrepareProposal in which we'll check for
	// vote extensions on VoteExtensionsEnableHeight+1.
	extsEnabled := cp.Abci != nil && req.Height >= cp.Abci.VoteExtensionsEnableHeight && cp.Abci.VoteExtensionsEnableHeight != 0
	if !extsEnabled {
		return nil, fmt.Errorf("vote extensions are not enabled; unexpected call to ExtendVote at height %d", req.Height)
	}

	if c.verifyVoteExt == nil {
		return nil, fmt.Errorf("vote extensions are enabled but no verify function was set")
	}

	_, latestStore, err := c.store.StateLatest()
	if err != nil {
		return nil, err
	}

	resp, err := c.extendVote(ctx, latestStore, req)
	if err != nil {
		c.logger.Error("failed to verify vote extension", "height", req.Height, "err", err)
		return &abciproto.ExtendVoteResponse{}, nil
	}

	return resp, err
}

func decodeTxs[T transaction.Tx](rawTxs [][]byte, codec transaction.Codec[T]) ([]T, error) {
	txs := make([]T, len(rawTxs))
	for i, rawTx := range rawTxs {
		tx, err := codec.Decode(rawTx)
		if err != nil {
			return nil, fmt.Errorf("unable to decode tx: %d: %w", i, err)
		}
		txs[i] = tx
	}
	return txs, nil
}<|MERGE_RESOLUTION|>--- conflicted
+++ resolved
@@ -32,14 +32,10 @@
 var _ abci.Application = (*Consensus[transaction.Tx])(nil)
 
 type Consensus[T transaction.Tx] struct {
-<<<<<<< HEAD
-	app             appmanager.AppManager[T]
-=======
 	// legacy support for gRPC
 	grpcQueryDecoders map[string]func(requestBytes []byte) (gogoproto.Message, error)
 
 	app             *appmanager.AppManager[T]
->>>>>>> f7293da1
 	cfg             Config
 	store           types.Store
 	logger          log.Logger
