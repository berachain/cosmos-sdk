---
sidebar_position: 1
---

# Query Lifecycle

:::note Synopsis
This document describes the lifecycle of a query in a Cosmos SDK application, from the user interface to application stores and back. The query is referred to as `MyQuery`.
:::

:::note Pre-requisite Readings

* [Transaction Lifecycle](./01-tx-lifecycle.md)
:::

## Query Creation

A [**query**](../../build/building-modules/02-messages-and-queries.md#queries) is a request for information made by end-users of applications through an interface and processed by a full-node. Users can query information about the network, the application itself, and application state directly from the application's stores or modules. Note that queries are different from [transactions](../advanced/01-transactions.md) (view the lifecycle [here](./01-tx-lifecycle.md)), particularly in that they do not require consensus to be processed (as they do not trigger state-transitions); they can be fully handled by one full-node.
<!-- markdown-link-check-disable -->
For the purpose of explaining the query lifecycle, let's say the query, `MyQuery`, is requesting a list of delegations made by a certain delegator address in the application called `simapp`. As is to be expected, the [`staking`](../../build/modules/staking/README.md) module handles this query. But first, there are a few ways `MyQuery` can be created by users.
<!-- markdown-link-check-enable -->
### CLI

The main interface for an application is the command-line interface. Users connect to a full-node and run the CLI directly from their machines - the CLI interacts directly with the full-node. To create `MyQuery` from their terminal, users type the following command:

```bash
simd query staking delegations <delegatorAddress>
```
<!-- markdown-link-check-disable-next-line -->
This query command was defined by the [`staking`](../../build/modules/staking/README.md) module developer and added to the list of subcommands by the application developer when creating the CLI.

Note that the general format is as follows:

```bash
simd query [moduleName] [command] <arguments> --flag <flagArg>
```

To provide values such as `--node` (the full-node the CLI connects to), the user can use the <!-- markdown-link-check-disable-line -->[`app.toml`](../../user/run-node/01-run-node.md#configuring-the-node-using-apptoml-and-configtoml) config file to set them or provide them as flags.

The CLI understands a specific set of commands, defined in a hierarchical structure by the application developer: from the [root command](../advanced/07-cli.md#root-command) (`simd`), the type of command (`Myquery`), the module that contains the command (`staking`), and command itself (`delegations`). Thus, the CLI knows exactly which module handles this command and directly passes the call there.

### gRPC

Another interface through which users can make queries is [gRPC](https://grpc.io) requests to a [gRPC server](../advanced/06-grpc_rest.md#grpc-server). The endpoints are defined as [Protocol Buffers](https://developers.google.com/protocol-buffers) service methods inside `.proto` files, written in Protobuf's own language-agnostic interface definition language (IDL). The Protobuf ecosystem developed tools for code-generation from `*.proto` files into various languages. These tools allow to build gRPC clients easily.

One such tool is [grpcurl](https://github.com/fullstorydev/grpcurl), and a gRPC request for `MyQuery` using this client looks like:

```bash
grpcurl \
    -plaintext                                           # We want results in plain test
    -import-path ./proto \                               # Import these .proto files
    -proto ./proto/cosmos/staking/v1beta1/query.proto \  # Look into this .proto file for the Query protobuf service
    -d '{"address":"$MY_DELEGATOR"}' \                   # Query arguments
    localhost:9090 \                                     # gRPC server endpoint
    cosmos.staking.v1beta1.Query/Delegations             # Fully-qualified service method name
```

### REST

Another interface through which users can make queries is through HTTP Requests to a [REST server](../advanced/06-grpc_rest.md#rest-server). The REST server is fully auto-generated from Protobuf services, using [gRPC-gateway](https://github.com/grpc-ecosystem/grpc-gateway).

An example HTTP request for `MyQuery` looks like:

```bash
GET http://localhost:1317/cosmos/staking/v1beta1/delegators/{delegatorAddr}/delegations
```

## How Queries are Handled by the CLI

The preceding examples show how an external user can interact with a node by querying its state. To understand in more detail the exact lifecycle of a query, let's dig into how the CLI prepares the query, and how the node handles it. The interactions from the users' perspective are a bit different, but the underlying functions are almost identical because they are implementations of the same command defined by the module developer. This step of processing happens within the CLI, gRPC, or REST server, and heavily involves a `client.Context`.

### Context

The first thing that is created in the execution of a CLI command is a `client.Context`. A `client.Context` is an object that stores all the data needed to process a request on the user side. In particular, a `client.Context` stores the following:

* **Codec**: The [encoder/decoder](../advanced/05-encoding.md) used by the application, used to marshal the parameters and query before making the CometBFT RPC request and unmarshal the returned response into a JSON object. The default codec used by the CLI is Protobuf.
* **Account Decoder**: The account decoder from the [`auth`](https://docs.cosmos.network/main/build/modules/auth) module, which translates `[]byte`s into accounts.
* **RPC Client**: The CometBFT RPC Client, or node, to which requests are relayed.
* **Keyring**: A [Key Manager](../beginner/03-accounts.md#keyring) used to sign transactions and handle other operations with keys.
* **Output Writer**: A [Writer](https://pkg.go.dev/io/#Writer) used to output the response.
* **Configurations**: The flags configured by the user for this command, including `--height`, specifying the height of the blockchain to query, and `--indent`, which indicates to add an indent to the JSON response.

The `client.Context` also contains various functions such as `Query()`, which retrieves the RPC Client and makes an ABCI call to relay a query to a full-node.

```go reference
https://github.com/cosmos/cosmos-sdk/blob/v0.50.0-alpha.0/client/context.go#L25-L68
```

The `client.Context`'s primary role is to store data used during interactions with the end-user and provide methods to interact with this data - it is used before and after the query is processed by the full-node. Specifically, in handling `MyQuery`, the `client.Context` is utilized to encode the query parameters, retrieve the full-node, and write the output. Prior to being relayed to a full-node, the query needs to be encoded into a `[]byte` form, as full-nodes are application-agnostic and do not understand specific types. The full-node (RPC Client) itself is retrieved using the `client.Context`, which knows which node the user CLI is connected to. The query is relayed to this full-node to be processed. Finally, the `client.Context` contains a `Writer` to write output when the response is returned. These steps are further described in later sections.

### Arguments and Route Creation

At this point in the lifecycle, the user has created a CLI command with all of the data they wish to include in their query. A `client.Context` exists to assist in the rest of the `MyQuery`'s journey. Now, the next step is to parse the command or request, extract the arguments, and encode everything. These steps all happen on the user side within the interface they are interacting with.

#### Encoding

In our case (querying an address's delegations), `MyQuery` contains an [address](./03-accounts.md#addresses) `delegatorAddress` as its only argument. However, the request can only contain `[]byte`s, as it is ultimately relayed to a consensus engine (e.g. CometBFT) of a full-node that has no inherent knowledge of the application types. Thus, the `codec` of `client.Context` is used to marshal the address.

Here is what the code looks like for the CLI command:

```go reference
https://github.com/cosmos/cosmos-sdk/blob/v0.50.0-alpha.0/x/staking/client/cli/query.go#L315-L318
```

#### gRPC Query Client Creation

The Cosmos SDK leverages code generated from Protobuf services to make queries. The `staking` module's `MyQuery` service generates a `queryClient`, which the CLI uses to make queries. Here is the relevant code:

```go reference
https://github.com/cosmos/cosmos-sdk/blob/v0.50.0-alpha.0/x/staking/client/cli/query.go#L308-L343
```

Under the hood, the `client.Context` has a `Query()` function used to retrieve the pre-configured node and relay a query to it; the function takes the query fully-qualified service method name as path (in our case: `/cosmos.staking.v1beta1.Query/Delegations`), and arguments as parameters. It first retrieves the RPC Client (called the [**node**](../advanced/03-node.md)) configured by the user to relay this query to, and creates the `ABCIQueryOptions` (parameters formatted for the ABCI call). The node is then used to make the ABCI call, `ABCIQueryWithOptions()`.

Here is what the code looks like:

```go reference
https://github.com/cosmos/cosmos-sdk/blob/v0.50.0-alpha.0/client/query.go#L79-L113
```

## RPC

With a call to `ABCIQueryWithOptions()`, `MyQuery` is received by a [full-node](../advanced/05-encoding.md) which then processes the request. Note that, while the RPC is made to the consensus engine (e.g. CometBFT) of a full-node, queries are not part of consensus and so are not broadcasted to the rest of the network, as they do not require anything the network needs to agree upon.

Read more about ABCI Clients and CometBFT RPC in the [CometBFT documentation](https://docs.cometbft.com/v1.0/spec/rpc/).

## Application Query Handling

When a query is received by the full-node after it has been relayed from the underlying consensus engine, it is at that point being handled within an environment that understands application-specific types and has a copy of the state. [`baseapp`](../advanced/00-baseapp.md) implements the ABCI [`Query()`](../advanced/00-baseapp.md#query) function and handles gRPC queries. The query route is parsed, and it matches the fully-qualified service method name of an existing service method (most likely in one of the modules), then `baseapp` relays the request to the relevant module.

Since `MyQuery` has a Protobuf fully-qualified service method name from the `staking` module (recall `/cosmos.staking.v1beta1.Query/Delegations`), `baseapp` first parses the path, then uses its own internal `GRPCQueryRouter` to retrieve the corresponding gRPC handler, and routes the query to the module. The gRPC handler is responsible for recognizing this query, retrieving the appropriate values from the application's stores, and returning a response. Read more about query services [here](../../build/building-modules/04-query-services.md).

Once a result is received from the querier, `baseapp` begins the process of returning a response to the user.

## Response

<<<<<<< HEAD
Since `Query()` is an ABCI function, `baseapp` returns the response as an [`abci.QueryResponse`](https://docs.cometbft.com/v0.38/spec/abci/abci++_app_requirements#query) type. The `client.Context` `Query()` routine receives the response.
=======
Since `Query()` is an ABCI function, `baseapp` returns the response as an [`abci.QueryResponse`](https://docs.cometbft.com/v1.0/spec/abci/abci++_app_requirements#query) type. The `client.Context` `Query()` routine receives the response.
>>>>>>> 7ea0d40e

### CLI Response

The application [`codec`](../advanced/05-encoding.md) is used to unmarshal the response to a JSON and the `client.Context` prints the output to the command line, applying any configurations such as the output type (text, JSON or YAML).

```go reference
https://github.com/cosmos/cosmos-sdk/blob/v0.50.0-alpha.0/client/context.go#L341-L349
```

And that's a wrap! The result of the query is outputted to the console by the CLI.<|MERGE_RESOLUTION|>--- conflicted
+++ resolved
@@ -134,11 +134,7 @@
 
 ## Response
 
-<<<<<<< HEAD
-Since `Query()` is an ABCI function, `baseapp` returns the response as an [`abci.QueryResponse`](https://docs.cometbft.com/v0.38/spec/abci/abci++_app_requirements#query) type. The `client.Context` `Query()` routine receives the response.
-=======
 Since `Query()` is an ABCI function, `baseapp` returns the response as an [`abci.QueryResponse`](https://docs.cometbft.com/v1.0/spec/abci/abci++_app_requirements#query) type. The `client.Context` `Query()` routine receives the response.
->>>>>>> 7ea0d40e
 
 ### CLI Response
 
