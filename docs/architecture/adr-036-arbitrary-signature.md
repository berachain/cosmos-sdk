--- conflicted
+++ resolved
@@ -37,13 +37,8 @@
 An offchain transaction follows these rules:
 
 - the memo must be empty
-<<<<<<< HEAD
 - nonce, sequence number must be equal to 0
 - chain-id must be equal to “”
-=======
-- nonce, sequence number must be equal to 0 (this makes the transaction invalid on-chain)
-- chain-id must be equal to “signature”
->>>>>>> d11c2a44
 - fee gas must be equal to 0
 - fee amount must be an empty array
 - inside the message with type `MsgSignData`, we put *bytes* data and the `address` of the signer.
