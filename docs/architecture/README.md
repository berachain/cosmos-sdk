---
sidebar_position: 1
---

# Architecture Decision Records (ADR)

This is a location to record all high-level architecture decisions in the Cosmos-SDK.

An Architectural Decision (**AD**) is a software design choice that addresses a functional or non-functional requirement that is architecturally significant.
An Architecturally Significant Requirement (**ASR**) is a requirement that has a measurable effect on a software system’s architecture and quality.
An Architectural Decision Record (**ADR**) captures a single AD, such as often done when writing personal notes or meeting minutes; the collection of ADRs created and maintained in a project constitute its decision log. All these are within the topic of Architectural Knowledge Management (AKM).

You can read more about the ADR concept in this [blog post](https://product.reverb.com/documenting-architecture-decisions-the-reverb-way-a3563bb24bd0#.78xhdix6t).

## Rationale

ADRs are intended to be the primary mechanism for proposing new feature designs and new processes, for collecting community input on an issue, and for documenting the design decisions.
An ADR should provide:

* Context on the relevant goals and the current state
* Proposed changes to achieve the goals
* Summary of pros and cons
* References
* Changelog

Note the distinction between an ADR and a spec. The ADR provides the context, intuition, reasoning, and
justification for a change in architecture, or for the architecture of something
new. The spec is much more compressed and streamlined summary of everything as
it stands today.

If recorded decisions turned out to be lacking, convene a discussion, record the new decisions here, and then modify the code to match.

## Creating new ADR

Read about the [PROCESS](./PROCESS.md).

### Use RFC 2119 Keywords

When writing ADRs, follow the same best practices for writing RFCs. When writing RFCs, key words are used to signify the requirements in the specification. These words are often capitalized: "MUST", "MUST NOT", "REQUIRED", "SHALL", "SHALL NOT", "SHOULD", "SHOULD NOT", "RECOMMENDED", "MAY", and "OPTIONAL. They are to be interpreted as described in [RFC 2119](https://datatracker.ietf.org/doc/html/rfc2119).

## ADR Table of Contents

### Accepted

* [ADR 002: SDK Documentation Structure](./adr-002-docs-structure.md)
* [ADR 004: Split Denomination Keys](./adr-004-split-denomination-keys.md)
* [ADR 006: Secret Store Replacement](./adr-006-secret-store-replacement.md)
* [ADR 009: Evidence Module](./adr-009-evidence-module.md)
* [ADR 010: Modular AnteHandler](./adr-010-modular-antehandler.md)
* [ADR 019: Protocol Buffer State Encoding](./adr-019-protobuf-state-encoding.md)
* [ADR 020: Protocol Buffer Transaction Encoding](./adr-020-protobuf-transaction-encoding.md)
* [ADR 021: Protocol Buffer Query Encoding](./adr-021-protobuf-query-encoding.md)
* [ADR 023: Protocol Buffer Naming and Versioning](./adr-023-protobuf-naming.md)
* [ADR 029: Fee Grant Module](./adr-029-fee-grant-module.md)
* [ADR 030: Message Authorization Module](./adr-030-authz-module.md)
* [ADR 031: Protobuf Msg Services](./adr-031-msg-service.md)
* [ADR 055: ORM](./adr-055-orm.md)
* [ADR 058: Auto-Generated CLI](./adr-058-auto-generated-cli.md)
* [ADR 060: ABCI 1.0 (Phase I)](adr-060-abci-1.0.md)
* [ADR 061: Liquid Staking](./adr-061-liquid-staking.md)

### Proposed

* [ADR 003: Dynamic Capability Store](./adr-003-dynamic-capability-store.md)
* [ADR 011: Generalize Genesis Accounts](./adr-011-generalize-genesis-accounts.md)
* [ADR 012: State Accessors](./adr-012-state-accessors.md)
* [ADR 013: Metrics](./adr-013-metrics.md)
* [ADR 016: Validator Consensus Key Rotation](./adr-016-validator-consensus-key-rotation.md)
* [ADR 017: Historical Header Module](./adr-017-historical-header-module.md)
* [ADR 018: Extendable Voting Periods](./adr-018-extendable-voting-period.md)
* [ADR 022: Custom baseapp panic handling](./adr-022-custom-panic-handling.md)
* [ADR 024: Coin Metadata](./adr-024-coin-metadata.md)
* [ADR 027: Deterministic Protobuf Serialization](./adr-027-deterministic-protobuf-serialization.md)
* [ADR 028: Public Key Addresses](./adr-028-public-key-addresses.md)
* [ADR 032: Typed Events](./adr-032-typed-events.md)
* [ADR 033: Inter-module RPC](./adr-033-protobuf-inter-module-comm.md)
* [ADR 035: Rosetta API Support](./adr-035-rosetta-api-support.md)
* [ADR 037: Governance Split Votes](./adr-037-gov-split-vote.md)
* [ADR 038: State Listening](./adr-038-state-listening.md)
* [ADR 039: Epoched Staking](./adr-039-epoched-staking.md)
* [ADR 040: Storage and SMT State Commitments](./adr-040-storage-and-smt-state-commitments.md)
* [ADR 046: Module Params](./adr-046-module-params.md)
* [ADR 057: App Wiring](./adr-057-app-wiring.md)
* [ADR 059: Test Scopes](./adr-059-test-scopes.md)
<<<<<<< HEAD
* [ADR 061: Core Module API](./adr-61-core-module-api.md)
=======
* [ADR 062: Collections State Layer](./adr-062-collections-state-layer.md)
>>>>>>> 4e2196fc

### Draft

* [ADR 044: Guidelines for Updating Protobuf Definitions](./adr-044-protobuf-updates-guidelines.md)
* [ADR 047: Extend Upgrade Plan](./adr-047-extend-upgrade-plan.md)
* [ADR 053: Go Module Refactoring](./adr-053-go-module-refactoring.md)<|MERGE_RESOLUTION|>--- conflicted
+++ resolved
@@ -82,11 +82,8 @@
 * [ADR 046: Module Params](./adr-046-module-params.md)
 * [ADR 057: App Wiring](./adr-057-app-wiring.md)
 * [ADR 059: Test Scopes](./adr-059-test-scopes.md)
-<<<<<<< HEAD
 * [ADR 061: Core Module API](./adr-61-core-module-api.md)
-=======
 * [ADR 062: Collections State Layer](./adr-062-collections-state-layer.md)
->>>>>>> 4e2196fc
 
 ### Draft
 
