package collections

import (
	"context"
	"encoding/json"
	"fmt"
	io "io"

	"cosmossdk.io/core/store"
)

// Map represents the basic collections object.
// It is used to map arbitrary keys to arbitrary
// objects.
type Map[K, V any] struct {
	kc KeyCodec[K]
	vc ValueCodec[V]

	// store accessor
	sa     func(context.Context) store.KVStore
	prefix []byte
	name   string
}

// NewMap returns a Map given a StoreKey, a Prefix, human-readable name and the relative value and key encoders.
// Name and prefix must be unique within the schema and name must match the format specified by NameRegex, or
// else this method will panic.
func NewMap[K, V any](
	schema Schema,
	prefix Prefix,
	name string,
	keyCodec KeyCodec[K],
	valueCodec ValueCodec[V],
) Map[K, V] {
	m := newMap(schema, prefix, name, keyCodec, valueCodec)
	schema.addCollection(m)
	return m
}

func newMap[K, V any](
	schema Schema, prefix Prefix, name string,
	keyCodec KeyCodec[K], valueCodec ValueCodec[V],
) Map[K, V] {
	return Map[K, V]{
		kc:     keyCodec,
		vc:     valueCodec,
		sa:     schema.storeAccessor,
		prefix: prefix.Bytes(),
		name:   name,
	}
}

func (m Map[K, V]) getName() string {
	return m.name
}

func (m Map[K, V]) getPrefix() []byte {
	return m.prefix
}

// Set maps the provided value to the provided key in the store.
// Errors with ErrEncoding if key or value encoding fails.
func (m Map[K, V]) Set(ctx context.Context, key K, value V) error {
	bytesKey, err := encodeKeyWithPrefix(m.prefix, m.kc, key)

	if err != nil {
		return err
	}

	valueBytes, err := m.vc.Encode(value)
	if err != nil {
		return fmt.Errorf("%w: value encode: %s", ErrEncoding, err) // TODO: use multi err wrapping in go1.20: https://github.com/golang/go/issues/53435
	}

	kvStore := m.sa(ctx)
	kvStore.Set(bytesKey, valueBytes)
	return nil
}

// Get returns the value associated with the provided key,
// errors with ErrNotFound if the key does not exist, or
// with ErrEncoding if the key or value decoding fails.
func (m Map[K, V]) Get(ctx context.Context, key K) (V, error) {
	bytesKey, err := encodeKeyWithPrefix(m.prefix, m.kc, key)
	if err != nil {
		var v V
		return v, err
	}

	kvStore := m.sa(ctx)
	valueBytes := kvStore.Get(bytesKey)
	if valueBytes == nil {
		var v V
		return v, fmt.Errorf("%w: key '%s' of type %s", ErrNotFound, m.kc.Stringify(key), m.vc.ValueType())
	}

	v, err := m.vc.Decode(valueBytes)
	if err != nil {
		return v, fmt.Errorf("%w: value decode: %s", ErrEncoding, err) // TODO: use multi err wrapping in go1.20: https://github.com/golang/go/issues/53435
	}
	return v, nil
}

// Has reports whether the key is present in storage or not.
// Errors with ErrEncoding if key encoding fails.
func (m Map[K, V]) Has(ctx context.Context, key K) (bool, error) {
	bytesKey, err := encodeKeyWithPrefix(m.prefix, m.kc, key)
	if err != nil {
		return false, err
	}
	kvStore := m.sa(ctx)
	return kvStore.Has(bytesKey), nil
}

// Remove removes the key from the storage.
// Errors with ErrEncoding if key encoding fails.
// If the key does not exist then this is a no-op.
func (m Map[K, V]) Remove(ctx context.Context, key K) error {
	bytesKey, err := encodeKeyWithPrefix(m.prefix, m.kc, key)
	if err != nil {
		return err
	}
	kvStore := m.sa(ctx)
	kvStore.Delete(bytesKey)
	return nil
}

// Iterate provides an Iterator over K and V. It accepts a Ranger interface.
// A nil ranger equals to iterate over all the keys in ascending order.
func (m Map[K, V]) Iterate(ctx context.Context, ranger Ranger[K]) (Iterator[K, V], error) {
	return iteratorFromRanger(ctx, m, ranger)
}

<<<<<<< HEAD
func (m Map[K, V]) getStore(ctx context.Context) (storetypes.KVStore, error) {
	provider, ok := ctx.(StorageProvider)
	if !ok {
		return nil, fmt.Errorf("context is not a StorageProvider: underlying type %T", ctx)
	}
	return provider.KVStore(m.sk), nil
}

func (m Map[K, V]) defaultGenesis(writer io.Writer) error {
	_, err := writer.Write([]byte(`[]`))
	return err
}

func (m Map[K, V]) validateGenesis(reader io.Reader) error {
	return m.doDecodeJson(reader, func(key K, value V) error {
		return nil
	})
}

type jsonMapEntry struct {
	Key   json.RawMessage `json:"key"`
	Value json.RawMessage `json:"value"`
}

func (m Map[K, V]) importGenesis(ctx context.Context, reader io.Reader) error {
	return m.doDecodeJson(reader, func(key K, value V) error {
		return m.Set(ctx, key, value)
	})
}

func (m Map[K, V]) exportGenesis(ctx context.Context, writer io.Writer) error {
	_, err := writer.Write([]byte("["))
	if err != nil {
		return err
	}

	it, err := m.Iterate(ctx, nil)
	if err != nil {
		return err
	}

	start := true
	for ; it.Valid(); it.Next() {
		if !start {
			_, err = writer.Write([]byte(",\n"))
			if err != nil {
				return err
			}
		}
		start = false

		key, err := it.Key()
		if err != nil {
			return err
		}

		keyBz, err := m.kc.EncodeJSON(key)
		if err != nil {
			return err
		}

		value, err := it.Value()
		if err != nil {
			return err
		}

		valueBz, err := m.vc.EncodeJSON(value)
		if err != nil {
			return err
		}

		entry := jsonMapEntry{
			Key:   keyBz,
			Value: valueBz,
		}

		bz, err := json.Marshal(entry)
		if err != nil {

		}

		_, err = writer.Write(bz)
		if err != nil {
			return err
		}
	}

	_, err = writer.Write([]byte("]"))
	return err
}

func (m Map[K, V]) doDecodeJson(reader io.Reader, onEntry func(key K, value V) error) error {
	decoder := json.NewDecoder(reader)
	token, err := decoder.Token()
	if err != nil {
		return err
	}

	if token != json.Delim('[') {
		return fmt.Errorf("expected [ got %s", token)
	}

	for decoder.More() {
		var rawJson json.RawMessage
		err := decoder.Decode(&rawJson)
		if err != nil {
			return err
		}

		var mapEntry jsonMapEntry
		err = json.Unmarshal(rawJson, &mapEntry)
		if err != nil {
			return err
		}

		key, err := m.kc.DecodeJSON(mapEntry.Key)
		if err != nil {
			return err
		}

		value, err := m.vc.DecodeJSON(mapEntry.Value)
		if err != nil {
			return err
		}

		err = onEntry(key, value)
		if err != nil {
			return err
		}
	}

	token, err = decoder.Token()
	if err != nil {
		return err
	}

	if token != json.Delim(']') {
		return fmt.Errorf("expected ] got %s", token)
	}

	return nil
}

=======
>>>>>>> 175de857
func encodeKeyWithPrefix[K any](prefix []byte, kc KeyCodec[K], key K) ([]byte, error) {
	prefixLen := len(prefix)
	// preallocate buffer
	keyBytes := make([]byte, prefixLen+kc.Size(key))
	// put prefix
	copy(keyBytes, prefix)
	// put key
	_, err := kc.Encode(keyBytes[prefixLen:], key)
	if err != nil {
		return nil, fmt.Errorf("%w: key encode: %s", ErrEncoding, err) // TODO: use multi err wrapping in go1.20: https://github.com/golang/go/issues/53435
	}
	return keyBytes, nil
}<|MERGE_RESOLUTION|>--- conflicted
+++ resolved
@@ -131,7 +131,6 @@
 	return iteratorFromRanger(ctx, m, ranger)
 }
 
-<<<<<<< HEAD
 func (m Map[K, V]) getStore(ctx context.Context) (storetypes.KVStore, error) {
 	provider, ok := ctx.(StorageProvider)
 	if !ok {
@@ -275,8 +274,6 @@
 	return nil
 }
 
-=======
->>>>>>> 175de857
 func encodeKeyWithPrefix[K any](prefix []byte, kc KeyCodec[K], key K) ([]byte, error) {
 	prefixLen := len(prefix)
 	// preallocate buffer
