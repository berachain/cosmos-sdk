--- conflicted
+++ resolved
@@ -5,14 +5,8 @@
 import (
 	"bytes"
 
-<<<<<<< HEAD
-	"github.com/tecbot/gorocksdb"
-
-	dbm "github.com/cosmos/cosmos-sdk/db"
-=======
 	"github.com/cosmos/cosmos-sdk/db"
 	"github.com/cosmos/gorocksdb"
->>>>>>> 08db2871
 )
 
 type rocksDBIterator struct {
