module cosmossdk.io/simapp/v2

go 1.22.2

require (
	cosmossdk.io/api v0.7.5
	cosmossdk.io/client/v2 v2.0.0-00010101000000-000000000000
	cosmossdk.io/core v0.12.1-0.20231114100755-569e3ff6a0d7
	cosmossdk.io/depinject v1.0.0-alpha.4
	cosmossdk.io/log v1.3.1
	cosmossdk.io/math v1.3.0
	cosmossdk.io/runtime/v2 v2.0.0-00010101000000-000000000000
	cosmossdk.io/server/v2 v2.0.0-00010101000000-000000000000
	cosmossdk.io/server/v2/cometbft v0.0.0-00010101000000-000000000000
	cosmossdk.io/store/v2 v2.0.0
	cosmossdk.io/tools/confix v0.0.0-00010101000000-000000000000
	cosmossdk.io/x/accounts v0.0.0-20240226161501-23359a0b6d91
	cosmossdk.io/x/auth v0.0.0-00010101000000-000000000000
	cosmossdk.io/x/authz v0.0.0-00010101000000-000000000000
	cosmossdk.io/x/bank v0.0.0-20240226161501-23359a0b6d91
	cosmossdk.io/x/circuit v0.0.0-20230613133644-0a778132a60f
	cosmossdk.io/x/consensus v0.0.0-00010101000000-000000000000
	cosmossdk.io/x/distribution v0.0.0-20230925135524-a1bc045b3190
	cosmossdk.io/x/evidence v0.0.0-20230613133644-0a778132a60f
	cosmossdk.io/x/feegrant v0.0.0-20230613133644-0a778132a60f
	cosmossdk.io/x/gov v0.0.0-20231113122742-912390d5fc4a
	cosmossdk.io/x/group v0.0.0-00010101000000-000000000000
	cosmossdk.io/x/mint v0.0.0-00010101000000-000000000000
	cosmossdk.io/x/nft v0.0.0-20230613133644-0a778132a60f
	cosmossdk.io/x/protocolpool v0.0.0-20230925135524-a1bc045b3190
	cosmossdk.io/x/slashing v0.0.0-00010101000000-000000000000
	cosmossdk.io/x/staking v0.0.0-00010101000000-000000000000
	cosmossdk.io/x/upgrade v0.0.0-20230613133644-0a778132a60f
	github.com/cometbft/cometbft v1.0.0-rc1
	github.com/cosmos/cosmos-db v1.0.2
	// this version is not used as it is always replaced by the latest Cosmos SDK version
	github.com/cosmos/cosmos-sdk v0.51.0
	github.com/spf13/cobra v1.8.1
	github.com/spf13/pflag v1.0.5
	github.com/spf13/viper v1.19.0
	github.com/stretchr/testify v1.9.0
	google.golang.org/protobuf v1.34.2
)

require (
	buf.build/gen/go/cometbft/cometbft/protocolbuffers/go v1.34.2-20240701160653-fedbb9acfd2f.2 // indirect
	buf.build/gen/go/cosmos/gogo-proto/protocolbuffers/go v1.34.2-20240130113600-88ef6483f90f.2 // indirect
	cloud.google.com/go v0.115.0 // indirect
	cloud.google.com/go/auth v0.5.1 // indirect
	cloud.google.com/go/auth/oauth2adapt v0.2.2 // indirect
	cloud.google.com/go/compute/metadata v0.3.0 // indirect
	cloud.google.com/go/iam v1.1.8 // indirect
	cloud.google.com/go/storage v1.42.0 // indirect
	cosmossdk.io/collections v0.4.0 // indirect
	cosmossdk.io/core/testing v0.0.0-00010101000000-000000000000 // indirect
	cosmossdk.io/errors v1.0.1 // indirect
	cosmossdk.io/schema v0.1.1 // indirect
	cosmossdk.io/server/v2/appmanager v0.0.0-00010101000000-000000000000 // indirect
	cosmossdk.io/server/v2/stf v0.0.0-00010101000000-000000000000 // indirect
	cosmossdk.io/store v1.1.1-0.20240418092142-896cdf1971bc // indirect
	cosmossdk.io/x/accounts/defaults/lockup v0.0.0-20240417181816-5e7aae0db1f5 // indirect
	cosmossdk.io/x/accounts/defaults/multisig v0.0.0-00010101000000-000000000000 // indirect
	cosmossdk.io/x/epochs v0.0.0-20240522060652-a1ae4c3e0337 // indirect
	cosmossdk.io/x/tx v0.13.3 // indirect
	filippo.io/edwards25519 v1.1.0 // indirect
	github.com/99designs/go-keychain v0.0.0-20191008050251-8e49817e8af4 // indirect
	github.com/99designs/keyring v1.2.2 // indirect
	github.com/DataDog/datadog-go v4.8.3+incompatible // indirect
	github.com/DataDog/zstd v1.5.5 // indirect
	github.com/Microsoft/go-winio v0.6.1 // indirect
	github.com/aws/aws-sdk-go v1.54.6 // indirect
	github.com/aymanbagabas/go-osc52/v2 v2.0.1 // indirect
	github.com/beorn7/perks v1.0.1 // indirect
	github.com/bgentry/go-netrc v0.0.0-20140422174119-9fd32a8b3d3d // indirect
	github.com/bgentry/speakeasy v0.2.0 // indirect
	github.com/bits-and-blooms/bitset v1.10.0 // indirect
	github.com/btcsuite/btcd/btcec/v2 v2.3.3 // indirect
	github.com/cespare/xxhash/v2 v2.3.0 // indirect
	github.com/chzyer/readline v1.5.1 // indirect
	github.com/cockroachdb/apd/v2 v2.0.2 // indirect
	github.com/cockroachdb/errors v1.11.1 // indirect
	github.com/cockroachdb/logtags v0.0.0-20230118201751-21c54148d20b // indirect
	github.com/cockroachdb/pebble v1.1.0 // indirect
	github.com/cockroachdb/redact v1.1.5 // indirect
	github.com/cockroachdb/tokenbucket v0.0.0-20230807174530-cc333fc44b06 // indirect
	github.com/cometbft/cometbft-db v0.12.0 // indirect
	github.com/cometbft/cometbft/api v1.0.0-rc.1 // indirect
	github.com/cosmos/btcutil v1.0.5 // indirect
	github.com/cosmos/cosmos-proto v1.0.0-beta.5 // indirect
	github.com/cosmos/crypto v0.1.1 // indirect
	github.com/cosmos/go-bip39 v1.0.0 // indirect
	github.com/cosmos/gogogateway v1.2.0 // indirect
	github.com/cosmos/gogoproto v1.5.0 // indirect
	github.com/cosmos/iavl v1.2.0 // indirect
	github.com/cosmos/ics23/go v0.10.0 // indirect
	github.com/cosmos/ledger-cosmos-go v0.13.3 // indirect
	github.com/creachadair/atomicfile v0.3.4 // indirect
	github.com/creachadair/tomledit v0.0.26 // indirect
	github.com/danieljoos/wincred v1.2.1 // indirect
	github.com/davecgh/go-spew v1.1.2-0.20180830191138-d8f796af33cc // indirect
	github.com/decred/dcrd/dcrec/secp256k1/v4 v4.3.0 // indirect
	github.com/dgraph-io/badger/v4 v4.2.0 // indirect
	github.com/dgraph-io/ristretto v0.1.1 // indirect
	github.com/dustin/go-humanize v1.0.1 // indirect
	github.com/dvsekhvalnov/jose2go v1.6.0 // indirect
	github.com/emicklei/dot v1.6.2 // indirect
	github.com/fatih/color v1.17.0 // indirect
	github.com/felixge/httpsnoop v1.0.4 // indirect
	github.com/fsnotify/fsnotify v1.7.0 // indirect
	github.com/getsentry/sentry-go v0.27.0 // indirect
	github.com/go-kit/kit v0.13.0 // indirect
	github.com/go-kit/log v0.2.1 // indirect
	github.com/go-logfmt/logfmt v0.6.0 // indirect
	github.com/go-logr/logr v1.4.2 // indirect
	github.com/go-logr/stdr v1.2.2 // indirect
	github.com/godbus/dbus v0.0.0-20190726142602-4481cbc300e2 // indirect
	github.com/gofrs/uuid v4.4.0+incompatible // indirect
	github.com/gogo/googleapis v1.4.1 // indirect
	github.com/gogo/protobuf v1.3.2 // indirect
	github.com/golang/glog v1.2.0 // indirect
	github.com/golang/groupcache v0.0.0-20210331224755-41bb18bfe9da // indirect
	github.com/golang/mock v1.6.0 // indirect
	github.com/golang/protobuf v1.5.4 // indirect
	github.com/golang/snappy v0.0.4 // indirect
	github.com/google/btree v1.1.2 // indirect
	github.com/google/flatbuffers v2.0.8+incompatible // indirect
	github.com/google/go-cmp v0.6.0 // indirect
	github.com/google/orderedcode v0.0.1 // indirect
	github.com/google/s2a-go v0.1.7 // indirect
	github.com/google/uuid v1.6.0 // indirect
	github.com/googleapis/enterprise-certificate-proxy v0.3.2 // indirect
	github.com/googleapis/gax-go/v2 v2.12.5 // indirect
	github.com/gorilla/handlers v1.5.2 // indirect
	github.com/gorilla/mux v1.8.1 // indirect
	github.com/gorilla/websocket v1.5.3 // indirect
	github.com/grpc-ecosystem/go-grpc-middleware v1.4.0 // indirect
	github.com/grpc-ecosystem/grpc-gateway v1.16.0 // indirect
	github.com/gsterjov/go-libsecret v0.0.0-20161001094733-a6f4afe4910c // indirect
	github.com/hashicorp/go-cleanhttp v0.5.2 // indirect
	github.com/hashicorp/go-getter v1.7.5 // indirect
	github.com/hashicorp/go-hclog v1.6.3 // indirect
	github.com/hashicorp/go-immutable-radix v1.3.1 // indirect
	github.com/hashicorp/go-metrics v0.5.3 // indirect
	github.com/hashicorp/go-plugin v1.6.1 // indirect
	github.com/hashicorp/go-safetemp v1.0.0 // indirect
	github.com/hashicorp/go-version v1.7.0 // indirect
	github.com/hashicorp/golang-lru v1.0.2 // indirect
	github.com/hashicorp/golang-lru/v2 v2.0.7 // indirect
	github.com/hashicorp/hcl v1.0.0 // indirect
	github.com/hashicorp/yamux v0.1.1 // indirect
	github.com/hdevalence/ed25519consensus v0.2.0 // indirect
	github.com/huandu/skiplist v1.2.0 // indirect
	github.com/iancoleman/strcase v0.3.0 // indirect
	github.com/inconshreveable/mousetrap v1.1.0 // indirect
	github.com/jmespath/go-jmespath v0.4.0 // indirect
	github.com/jmhodges/levigo v1.0.0 // indirect
	github.com/klauspost/compress v1.17.9 // indirect
	github.com/kr/pretty v0.3.1 // indirect
	github.com/kr/text v0.2.0 // indirect
	github.com/lib/pq v1.10.9 // indirect
	github.com/libp2p/go-buffer-pool v0.1.0 // indirect
	github.com/linxGnu/grocksdb v1.8.14 // indirect
	github.com/lucasb-eyer/go-colorful v1.2.0 // indirect
	github.com/magiconair/properties v1.8.7 // indirect
	github.com/manifoldco/promptui v0.9.0 // indirect
	github.com/mattn/go-colorable v0.1.13 // indirect
	github.com/mattn/go-isatty v0.0.20 // indirect
	github.com/mattn/go-runewidth v0.0.14 // indirect
	github.com/mattn/go-sqlite3 v1.14.22 // indirect
	github.com/mdp/qrterminal/v3 v3.2.0 // indirect
	github.com/minio/highwayhash v1.0.2 // indirect
	github.com/mitchellh/go-homedir v1.1.0 // indirect
	github.com/mitchellh/go-testing-interface v1.14.1 // indirect
	github.com/mitchellh/mapstructure v1.5.0 // indirect
	github.com/mtibben/percent v0.2.1 // indirect
	github.com/muesli/termenv v0.15.2 // indirect
	github.com/munnerz/goautoneg v0.0.0-20191010083416-a7dc8b61c822 // indirect
	github.com/oasisprotocol/curve25519-voi v0.0.0-20230904125328-1f23a7beb09a // indirect
	github.com/oklog/run v1.1.0 // indirect
	github.com/pelletier/go-toml/v2 v2.2.2 // indirect
	github.com/petermattis/goid v0.0.0-20240327183114-c42a807a84ba // indirect
	github.com/pkg/errors v0.9.1 // indirect
	github.com/pmezard/go-difflib v1.0.1-0.20181226105442-5d4384ee4fb2 // indirect
	github.com/prometheus/client_golang v1.19.1 // indirect
	github.com/prometheus/client_model v0.6.1 // indirect
	github.com/prometheus/common v0.55.0 // indirect
	github.com/prometheus/procfs v0.15.1 // indirect
	github.com/rcrowley/go-metrics v0.0.0-20201227073835-cf1acfcdf475 // indirect
	github.com/rivo/uniseg v0.2.0 // indirect
	github.com/rogpeppe/go-internal v1.12.0 // indirect
	github.com/rs/cors v1.11.0 // indirect
	github.com/rs/zerolog v1.33.0 // indirect
	github.com/sagikazarmark/locafero v0.4.0 // indirect
	github.com/sagikazarmark/slog-shim v0.1.0 // indirect
	github.com/sasha-s/go-deadlock v0.3.1 // indirect
	github.com/sourcegraph/conc v0.3.0 // indirect
	github.com/spf13/afero v1.11.0 // indirect
	github.com/spf13/cast v1.6.0 // indirect
	github.com/subosito/gotenv v1.6.0 // indirect
	github.com/supranational/blst v0.3.12 // indirect
	github.com/syndtr/goleveldb v1.0.1-0.20220721030215-126854af5e6d // indirect
	github.com/tendermint/go-amino v0.16.0 // indirect
	github.com/tidwall/btree v1.7.0 // indirect
	github.com/ulikunitz/xz v0.5.12 // indirect
	github.com/zondax/hid v0.9.2 // indirect
	github.com/zondax/ledger-go v0.14.3 // indirect
	gitlab.com/yawning/secp256k1-voi v0.0.0-20230925100816-f2616030848b // indirect
	gitlab.com/yawning/tuplehash v0.0.0-20230713102510-df83abbf9a02 // indirect
	go.etcd.io/bbolt v1.4.0-alpha.0.0.20240404170359-43604f3112c5 // indirect
	go.opencensus.io v0.24.0 // indirect
	go.opentelemetry.io/contrib/instrumentation/google.golang.org/grpc/otelgrpc v0.52.0 // indirect
	go.opentelemetry.io/contrib/instrumentation/net/http/otelhttp v0.52.0 // indirect
	go.opentelemetry.io/otel v1.27.0 // indirect
	go.opentelemetry.io/otel/metric v1.27.0 // indirect
	go.opentelemetry.io/otel/trace v1.27.0 // indirect
	go.uber.org/multierr v1.11.0 // indirect
<<<<<<< HEAD
	golang.org/x/crypto v0.24.0 // indirect
	golang.org/x/exp v0.0.0-20240613232115-7f521ea00fb8 // indirect
	golang.org/x/mod v0.18.0 // indirect
	golang.org/x/net v0.26.0 // indirect
=======
	golang.org/x/crypto v0.25.0 // indirect
	golang.org/x/exp v0.0.0-20240531132922-fd00a4e0eefc // indirect
	golang.org/x/mod v0.17.0 // indirect
	golang.org/x/net v0.27.0 // indirect
>>>>>>> f7293da1
	golang.org/x/oauth2 v0.21.0 // indirect
	golang.org/x/sync v0.7.0 // indirect
	golang.org/x/sys v0.22.0 // indirect
	golang.org/x/term v0.22.0 // indirect
	golang.org/x/text v0.16.0 // indirect
	golang.org/x/time v0.5.0 // indirect
	golang.org/x/tools v0.22.0 // indirect
	google.golang.org/api v0.185.0 // indirect
	google.golang.org/genproto v0.0.0-20240617180043-68d350f18fd4 // indirect
	google.golang.org/genproto/googleapis/api v0.0.0-20240617180043-68d350f18fd4 // indirect
	google.golang.org/genproto/googleapis/rpc v0.0.0-20240709173604-40e1e62336c5 // indirect
	google.golang.org/grpc v1.64.1 // indirect
	gopkg.in/ini.v1 v1.67.0 // indirect
	gopkg.in/yaml.v3 v3.0.1 // indirect
	gotest.tools/v3 v3.5.1 // indirect
	pgregory.net/rapid v1.1.0 // indirect
	rsc.io/qr v0.2.0 // indirect
	sigs.k8s.io/yaml v1.4.0 // indirect
)

// Here are the short-lived replace from the SimApp
// Replace here are pending PRs, or version to be tagged
// replace (
// 	<temporary replace>
// )

// SimApp on main always tests the latest extracted SDK modules importing the sdk
replace (
	cosmossdk.io/client/v2 => ../../client/v2
	cosmossdk.io/collections => ../../collections
	cosmossdk.io/core => ../../core
	cosmossdk.io/depinject => ../../depinject
	cosmossdk.io/tools/confix => ../../tools/confix
	cosmossdk.io/x/accounts => ../../x/accounts
	cosmossdk.io/x/accounts/defaults/lockup => ../../x/accounts/defaults/lockup
	cosmossdk.io/x/accounts/defaults/multisig => ../../x/accounts/defaults/multisig
	cosmossdk.io/x/auth => ../../x/auth
	cosmossdk.io/x/authz => ../../x/authz
	cosmossdk.io/x/bank => ../../x/bank
	cosmossdk.io/x/circuit => ../../x/circuit
	cosmossdk.io/x/consensus => ../../x/consensus
	cosmossdk.io/x/distribution => ../../x/distribution
	cosmossdk.io/x/evidence => ../../x/evidence
	cosmossdk.io/x/feegrant => ../../x/feegrant
	cosmossdk.io/x/gov => ../../x/gov
	cosmossdk.io/x/group => ../../x/group
	cosmossdk.io/x/mint => ../../x/mint
	cosmossdk.io/x/nft => ../../x/nft
	cosmossdk.io/x/params => ../../x/params
	cosmossdk.io/x/protocolpool => ../../x/protocolpool
	cosmossdk.io/x/slashing => ../../x/slashing
	cosmossdk.io/x/staking => ../../x/staking
	cosmossdk.io/x/tx => ../../x/tx
	cosmossdk.io/x/upgrade => ../../x/upgrade
)

// Below are the long-lived replace of the SimApp
replace (
	// use cosmos fork of keyring
	github.com/99designs/keyring => github.com/cosmos/keyring v1.2.0
	// Simapp always use the latest version of the cosmos-sdk
	github.com/cosmos/cosmos-sdk => ../../.
	// Fix upstream GHSA-h395-qcrw-5vmq and GHSA-3vp4-m3rf-835h vulnerabilities.
	// TODO Remove it: https://github.com/cosmos/cosmos-sdk/issues/10409
	github.com/gin-gonic/gin => github.com/gin-gonic/gin v1.9.1
	// replace broken goleveldb
	github.com/syndtr/goleveldb => github.com/syndtr/goleveldb v1.0.1-0.20210819022825-2ae1ddf74ef7
)

// server v2 integration
replace (
	cosmossdk.io/api => ../../api
	cosmossdk.io/core/testing => ../../core/testing
	cosmossdk.io/log => ../../log
	cosmossdk.io/runtime/v2 => ../../runtime/v2
	cosmossdk.io/server/v2 => ../../server/v2
	cosmossdk.io/server/v2/appmanager => ../../server/v2/appmanager
	cosmossdk.io/server/v2/cometbft => ../../server/v2/cometbft
	cosmossdk.io/server/v2/stf => ../../server/v2/stf
	cosmossdk.io/store => ../../store
	cosmossdk.io/store/v2 => ../../store/v2
)<|MERGE_RESOLUTION|>--- conflicted
+++ resolved
@@ -214,17 +214,10 @@
 	go.opentelemetry.io/otel/metric v1.27.0 // indirect
 	go.opentelemetry.io/otel/trace v1.27.0 // indirect
 	go.uber.org/multierr v1.11.0 // indirect
-<<<<<<< HEAD
-	golang.org/x/crypto v0.24.0 // indirect
+	golang.org/x/crypto v0.25.0 // indirect
 	golang.org/x/exp v0.0.0-20240613232115-7f521ea00fb8 // indirect
 	golang.org/x/mod v0.18.0 // indirect
-	golang.org/x/net v0.26.0 // indirect
-=======
-	golang.org/x/crypto v0.25.0 // indirect
-	golang.org/x/exp v0.0.0-20240531132922-fd00a4e0eefc // indirect
-	golang.org/x/mod v0.17.0 // indirect
 	golang.org/x/net v0.27.0 // indirect
->>>>>>> f7293da1
 	golang.org/x/oauth2 v0.21.0 // indirect
 	golang.org/x/sync v0.7.0 // indirect
 	golang.org/x/sys v0.22.0 // indirect
