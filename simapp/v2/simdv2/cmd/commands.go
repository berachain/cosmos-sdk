package cmd

import (
	"errors"
	"fmt"
	"io"

	dbm "github.com/cosmos/cosmos-db"
	"github.com/spf13/cobra"
	"github.com/spf13/viper"

	"cosmossdk.io/client/v2/offchain"
	"cosmossdk.io/core/transaction"
	"cosmossdk.io/log"
	runtimev2 "cosmossdk.io/runtime/v2"
	serverv2 "cosmossdk.io/server/v2"
	"cosmossdk.io/server/v2/api/grpc"
	"cosmossdk.io/server/v2/cometbft"
	"cosmossdk.io/simapp/v2"
	confixcmd "cosmossdk.io/tools/confix/cmd"
	authcmd "cosmossdk.io/x/auth/client/cli"

	"github.com/cosmos/cosmos-sdk/client"
	"github.com/cosmos/cosmos-sdk/client/debug"
	"github.com/cosmos/cosmos-sdk/client/keys"
	"github.com/cosmos/cosmos-sdk/client/rpc"
	"github.com/cosmos/cosmos-sdk/server"
	servertypes "github.com/cosmos/cosmos-sdk/server/types"
	sdk "github.com/cosmos/cosmos-sdk/types"
	"github.com/cosmos/cosmos-sdk/x/genutil"
	genutilcli "github.com/cosmos/cosmos-sdk/x/genutil/client/cli"
	genutiltypes "github.com/cosmos/cosmos-sdk/x/genutil/types"
)

var _ transaction.Codec[transaction.Tx] = &temporaryTxDecoder[transaction.Tx]{}

type temporaryTxDecoder[T transaction.Tx] struct {
	txConfig client.TxConfig
}

// Decode implements transaction.Codec.
func (t *temporaryTxDecoder[T]) Decode(bz []byte) (T, error) {
	var out T
	tx, err := t.txConfig.TxDecoder()(bz)
	if err != nil {
		return out, err
	}

	var ok bool
	out, ok = tx.(T)
	if !ok {
		return out, errors.New("unexpected Tx type")
	}

	return out, nil
}

// DecodeJSON implements transaction.Codec.
func (t *temporaryTxDecoder[T]) DecodeJSON(bz []byte) (T, error) {
	var out T
	tx, err := t.txConfig.TxJSONDecoder()(bz)
	if err != nil {
		return out, err
	}

	var ok bool
	out, ok = tx.(T)
	if !ok {
		return out, errors.New("unexpected Tx type")
	}

	return out, nil
}

func newApp[AppT serverv2.AppI[T], T transaction.Tx](
<<<<<<< HEAD
	logger log.Logger,
	viper *viper.Viper,
) AppT {
	sa := simapp.NewSimApp[T](logger, viper)
	return serverv2.AppI[T](sa).(AppT)
=======
	logger log.Logger, viper *viper.Viper,
) AppT {
	return serverv2.AppI[T](simapp.NewSimApp[T](logger, viper)).(AppT)
>>>>>>> afddef39
}

func initRootCmd[AppT serverv2.AppI[T], T transaction.Tx](
	rootCmd *cobra.Command,
	txConfig client.TxConfig,
	moduleManager *runtimev2.MM[T],
) {
	cfg := sdk.GetConfig()
	cfg.Seal()

	rootCmd.AddCommand(
		genutilcli.InitCmd(moduleManager),
		debug.Cmd(),
		confixcmd.ConfigCommand(),
		// pruning.Cmd(newApp), // TODO add to comet server
		// snapshot.Cmd(newApp), // TODO add to comet server
	)

	logger, err := serverv2.NewLogger(viper.New(), rootCmd.OutOrStdout())
	if err != nil {
		panic(fmt.Sprintf("failed to create logger: %v", err))
	}

	// Add empty server struct here for writing default config
	if err = serverv2.AddCommands(
		rootCmd,
		newApp,
		logger,
<<<<<<< HEAD
		cometbft.New[AppT, T](&temporaryTxDecoder[T]{txConfig}),
=======
		cometbft.New[AppT, T](&temporaryTxDecoder[T]{txConfig}, cometbft.DefaultServerOptions[T]()),
>>>>>>> afddef39
		grpc.New[AppT, T](),
	); err != nil {
		panic(err)
	}

	// add keybase, auxiliary RPC, query, genesis, and tx child commands
	rootCmd.AddCommand(
		server.StatusCommand(),
		genesisCommand[T](txConfig, moduleManager, appExport[T]),
		queryCommand(),
		txCommand(),
		keys.Commands(),
		offchain.OffChain(),
	)
}

// genesisCommand builds genesis-related `simd genesis` command. Users may provide application specific commands as a parameter
func genesisCommand[T transaction.Tx](
	txConfig client.TxConfig,
	moduleManager *runtimev2.MM[T],
	appExport func(logger log.Logger,
		height int64,
		forZeroHeight bool,
		jailAllowedAddrs []string,
		viper *viper.Viper,
		modulesToExport []string,
	) (servertypes.ExportedApp, error),
	cmds ...*cobra.Command,
) *cobra.Command {
	compatAppExporter := func(logger log.Logger, db dbm.DB, traceWriter io.Writer, height int64, forZeroHeight bool, jailAllowedAddrs []string, appOpts servertypes.AppOptions, modulesToExport []string) (servertypes.ExportedApp, error) {
		viperAppOpts, ok := appOpts.(*viper.Viper)
		if !ok {
			return servertypes.ExportedApp{}, errors.New("appOpts is not viper.Viper")
		}

		return appExport(logger, height, forZeroHeight, jailAllowedAddrs, viperAppOpts, modulesToExport)
	}

	cmd := genutilcli.Commands(txConfig, moduleManager.Modules()[genutiltypes.ModuleName].(genutil.AppModule), moduleManager, compatAppExporter)
	for _, subCmd := range cmds {
		cmd.AddCommand(subCmd)
	}
	return cmd
}

func queryCommand() *cobra.Command {
	cmd := &cobra.Command{
		Use:                        "query",
		Aliases:                    []string{"q"},
		Short:                      "Querying subcommands",
		DisableFlagParsing:         false,
		SuggestionsMinimumDistance: 2,
		RunE:                       client.ValidateCmd,
	}

	cmd.AddCommand(
		rpc.QueryEventForTxCmd(),
		server.QueryBlockCmd(),
		authcmd.QueryTxsByEventsCmd(),
		server.QueryBlocksCmd(),
		authcmd.QueryTxCmd(),
		server.QueryBlockResultsCmd(),
	)

	return cmd
}

func txCommand() *cobra.Command {
	cmd := &cobra.Command{
		Use:                        "tx",
		Short:                      "Transactions subcommands",
		DisableFlagParsing:         false,
		SuggestionsMinimumDistance: 2,
		RunE:                       client.ValidateCmd,
	}

	cmd.AddCommand(
		authcmd.GetSignCommand(),
		authcmd.GetSignBatchCommand(),
		authcmd.GetMultiSignCommand(),
		authcmd.GetMultiSignBatchCmd(),
		authcmd.GetValidateSignaturesCommand(),
		authcmd.GetBroadcastCommand(),
		authcmd.GetEncodeCommand(),
		authcmd.GetDecodeCommand(),
		authcmd.GetSimulateCmd(),
	)

	return cmd
}

// appExport creates a new simapp (optionally at a given height) and exports state.
func appExport[T transaction.Tx](
	logger log.Logger,
	height int64,
	forZeroHeight bool,
	jailAllowedAddrs []string,
	viper *viper.Viper,
	modulesToExport []string,
) (servertypes.ExportedApp, error) {
	// overwrite the FlagInvCheckPeriod
	viper.Set(server.FlagInvCheckPeriod, 1)

	var simApp *simapp.SimApp[T]
	if height != -1 {
		simApp = simapp.NewSimApp[T](logger, viper)

		if err := simApp.LoadHeight(uint64(height)); err != nil {
			return servertypes.ExportedApp{}, err
		}
	} else {
		simApp = simapp.NewSimApp[T](logger, viper)
	}

	return simApp.ExportAppStateAndValidators(forZeroHeight, jailAllowedAddrs, modulesToExport)
}<|MERGE_RESOLUTION|>--- conflicted
+++ resolved
@@ -73,17 +73,9 @@
 }
 
 func newApp[AppT serverv2.AppI[T], T transaction.Tx](
-<<<<<<< HEAD
-	logger log.Logger,
-	viper *viper.Viper,
-) AppT {
-	sa := simapp.NewSimApp[T](logger, viper)
-	return serverv2.AppI[T](sa).(AppT)
-=======
 	logger log.Logger, viper *viper.Viper,
 ) AppT {
 	return serverv2.AppI[T](simapp.NewSimApp[T](logger, viper)).(AppT)
->>>>>>> afddef39
 }
 
 func initRootCmd[AppT serverv2.AppI[T], T transaction.Tx](
@@ -112,11 +104,7 @@
 		rootCmd,
 		newApp,
 		logger,
-<<<<<<< HEAD
-		cometbft.New[AppT, T](&temporaryTxDecoder[T]{txConfig}),
-=======
 		cometbft.New[AppT, T](&temporaryTxDecoder[T]{txConfig}, cometbft.DefaultServerOptions[T]()),
->>>>>>> afddef39
 		grpc.New[AppT, T](),
 	); err != nil {
 		panic(err)
