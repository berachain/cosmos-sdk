--- conflicted
+++ resolved
@@ -4,23 +4,15 @@
 	"fmt"
 	"os"
 
-<<<<<<< HEAD
 	"cosmossdk.io/core/transaction"
-=======
->>>>>>> 38c1d6a5
 	serverv2 "cosmossdk.io/server/v2"
 	"cosmossdk.io/simapp/v2"
 	"cosmossdk.io/simapp/v2/simdv2/cmd"
 )
 
 func main() {
-<<<<<<< HEAD
 	rootCmd := cmd.NewRootCmd[serverv2.AppI[transaction.Tx], transaction.Tx]()
-	if err := svrcmd.Execute(rootCmd, "", simapp.DefaultNodeHome); err != nil {
-=======
-	rootCmd := cmd.NewRootCmd()
 	if err := serverv2.Execute(rootCmd, "", simapp.DefaultNodeHome); err != nil {
->>>>>>> 38c1d6a5
 		fmt.Fprintln(rootCmd.OutOrStderr(), err)
 		os.Exit(1)
 	}
