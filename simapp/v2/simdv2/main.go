--- conflicted
+++ resolved
@@ -12,11 +12,7 @@
 
 func main() {
 	rootCmd := cmd.NewRootCmd[serverv2.AppI[transaction.Tx], transaction.Tx]()
-<<<<<<< HEAD
-	if err := svrcmd.Execute(rootCmd, "", simapp.DefaultNodeHome); err != nil {
-=======
 	if err := serverv2.Execute(rootCmd, "", simapp.DefaultNodeHome); err != nil {
->>>>>>> afddef39
 		fmt.Fprintln(rootCmd.OutOrStderr(), err)
 		os.Exit(1)
 	}
