--- conflicted
+++ resolved
@@ -96,13 +96,8 @@
 	logger log.Logger,
 	viper *viper.Viper,
 ) *SimApp[T] {
-<<<<<<< HEAD
-	homeDir := viper.Get(flags.FlagHome).(string) // TODO
-	scRawDb, err := db.NewGoLevelDB("application", filepath.Join(homeDir, "data"), nil)
-=======
 	viper.Set(serverv2.FlagHome, DefaultNodeHome) // TODO possibly set earlier when viper is created
 	scRawDb, err := db.NewGoLevelDB("application", filepath.Join(DefaultNodeHome, "data"), nil)
->>>>>>> afddef39
 	if err != nil {
 		panic(err)
 	}
