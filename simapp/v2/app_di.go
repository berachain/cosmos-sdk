package simapp

import (
	_ "embed"
	"path/filepath"

	"github.com/spf13/viper"

	clienthelpers "cosmossdk.io/client/v2/helpers"
	coreapp "cosmossdk.io/core/app"
	"cosmossdk.io/core/legacy"
	"cosmossdk.io/core/log"
	"cosmossdk.io/core/transaction"
	"cosmossdk.io/depinject"
	"cosmossdk.io/runtime/v2"
	serverv2 "cosmossdk.io/server/v2"
	"cosmossdk.io/store/v2"
	"cosmossdk.io/store/v2/commitment/iavl"
	"cosmossdk.io/store/v2/db"
	"cosmossdk.io/store/v2/root"
	"cosmossdk.io/x/accounts"
	authkeeper "cosmossdk.io/x/auth/keeper"
	authzkeeper "cosmossdk.io/x/authz/keeper"
	bankkeeper "cosmossdk.io/x/bank/keeper"
	circuitkeeper "cosmossdk.io/x/circuit/keeper"
	consensuskeeper "cosmossdk.io/x/consensus/keeper"
	distrkeeper "cosmossdk.io/x/distribution/keeper"
	evidencekeeper "cosmossdk.io/x/evidence/keeper"
	feegrantkeeper "cosmossdk.io/x/feegrant/keeper"
	govkeeper "cosmossdk.io/x/gov/keeper"
	groupkeeper "cosmossdk.io/x/group/keeper"
	mintkeeper "cosmossdk.io/x/mint/keeper"
	nftkeeper "cosmossdk.io/x/nft/keeper"
	_ "cosmossdk.io/x/protocolpool"
	poolkeeper "cosmossdk.io/x/protocolpool/keeper"
	slashingkeeper "cosmossdk.io/x/slashing/keeper"
	stakingkeeper "cosmossdk.io/x/staking/keeper"
	upgradekeeper "cosmossdk.io/x/upgrade/keeper"

	"github.com/cosmos/cosmos-sdk/client"
	"github.com/cosmos/cosmos-sdk/codec"
	codectypes "github.com/cosmos/cosmos-sdk/codec/types"
	"github.com/cosmos/cosmos-sdk/std"
)

// DefaultNodeHome default home directories for the application daemon
var DefaultNodeHome string

// SimApp extends an ABCI application, but with most of its parameters exported.
// They are exported for convenience in creating helper functions, as object
// capabilities aren't needed for testing.
type SimApp[T transaction.Tx] struct {
	*runtime.App[T]
	legacyAmino       legacy.Amino
	appCodec          codec.Codec
	txConfig          client.TxConfig
	interfaceRegistry codectypes.InterfaceRegistry

	// keepers
	AccountsKeeper        accounts.Keeper
	AuthKeeper            authkeeper.AccountKeeper
	BankKeeper            bankkeeper.Keeper
	StakingKeeper         *stakingkeeper.Keeper
	SlashingKeeper        slashingkeeper.Keeper
	MintKeeper            mintkeeper.Keeper
	DistrKeeper           distrkeeper.Keeper
	GovKeeper             *govkeeper.Keeper
	UpgradeKeeper         *upgradekeeper.Keeper
	AuthzKeeper           authzkeeper.Keeper
	EvidenceKeeper        evidencekeeper.Keeper
	FeeGrantKeeper        feegrantkeeper.Keeper
	GroupKeeper           groupkeeper.Keeper
	NFTKeeper             nftkeeper.Keeper
	ConsensusParamsKeeper consensuskeeper.Keeper
	CircuitBreakerKeeper  circuitkeeper.Keeper
	PoolKeeper            poolkeeper.Keeper
}

func init() {
	var err error
	DefaultNodeHome, err = clienthelpers.GetNodeHomeDirectory(".simappv2")
	if err != nil {
		panic(err)
	}
}

// AppConfig returns the default app config.
func AppConfig() depinject.Config {
	return depinject.Configs(
		appConfig, // Alternatively use appconfig.LoadYAML(AppConfigYAML)
	)
}

// NewSimApp returns a reference to an initialized SimApp.
func NewSimApp[T transaction.Tx](
	logger log.Logger,
	viper *viper.Viper,
<<<<<<< HEAD
) *SimApp[T] {
	homeDir := viper.Get(flags.FlagHome).(string) // TODO
	scRawDb, err := db.NewGoLevelDB("application", filepath.Join(homeDir, "data"), nil)
=======
) *SimApp {
	viper.Set(serverv2.FlagHome, DefaultNodeHome) // TODO possibly set earlier when viper is created
	scRawDb, err := db.NewGoLevelDB("application", filepath.Join(DefaultNodeHome, "data"), nil)
>>>>>>> 38c1d6a5
	if err != nil {
		panic(err)
	}
	var (
		app        = &SimApp[T]{}
		appBuilder *runtime.AppBuilder[T]

		// merge the AppConfig and other configuration in one config
		appConfig = depinject.Configs(
			AppConfig(),
			depinject.Supply(
				logger,
				&root.FactoryOptions{
					Logger:  logger,
					RootDir: DefaultNodeHome,
					SSType:  0,
					SCType:  0,
					SCPruningOption: &store.PruningOption{
						KeepRecent: 0,
						Interval:   0,
					},
					IavlConfig: &iavl.Config{
						CacheSize:              100_000,
						SkipFastStorageUpgrade: true,
					},
					SCRawDB: scRawDb,
				},
				viper,

				// ADVANCED CONFIGURATION

				//
				// AUTH
				//
				// For providing a custom function required in auth to generate custom account types
				// add it below. By default the auth module uses simulation.RandomGenesisAccounts.
				//
				// authtypes.RandomGenesisAccountsFn(simulation.RandomGenesisAccounts),
				//
				// For providing a custom a base account type add it below.
				// By default the auth module uses authtypes.ProtoBaseAccount().
				//
				// func() sdk.AccountI { return authtypes.ProtoBaseAccount() },
				//
				// For providing a different address codec, add it below.
				// By default the auth module uses a Bech32 address codec,
				// with the prefix defined in the auth module configuration.
				//
				// func() address.Codec { return <- custom address codec type -> }

				//
				// STAKING
				//
				// For provinding a different validator and consensus address codec, add it below.
				// By default the staking module uses the bech32 prefix provided in the auth config,
				// and appends "valoper" and "valcons" for validator and consensus addresses respectively.
				// When providing a custom address codec in auth, custom address codecs must be provided here as well.
				//
				// func() runtime.ValidatorAddressCodec { return <- custom validator address codec type -> }
				// func() runtime.ConsensusAddressCodec { return <- custom consensus address codec type -> }

				//
				// MINT
				//

				// For providing a custom inflation function for x/mint add here your
				// custom function that implements the minttypes.InflationCalculationFn
				// interface.
			),
			depinject.Provide(
				codec.ProvideInterfaceRegistry,
				codec.ProvideAddressCodec,
				codec.ProvideProtoCodec,
				codec.ProvideLegacyAmino,
			),
			depinject.Invoke(
				std.RegisterInterfaces,
				std.RegisterLegacyAminoCodec,
			),
		)
	)

	if err := depinject.Inject(appConfig,
		&appBuilder,
		&app.appCodec,
		&app.legacyAmino,
		&app.txConfig,
		&app.interfaceRegistry,
		&app.AuthKeeper,
		&app.BankKeeper,
		&app.StakingKeeper,
		&app.SlashingKeeper,
		&app.MintKeeper,
		&app.DistrKeeper,
		&app.GovKeeper,
		&app.UpgradeKeeper,
		&app.AuthzKeeper,
		&app.EvidenceKeeper,
		&app.FeeGrantKeeper,
		&app.GroupKeeper,
		&app.NFTKeeper,
		&app.ConsensusParamsKeeper,
		&app.CircuitBreakerKeeper,
		&app.PoolKeeper,
	); err != nil {
		panic(err)
	}

	app.App, err = appBuilder.Build()
	if err != nil {
		panic(err)
	}

	/****  Module Options ****/

	// RegisterUpgradeHandlers is used for registering any on-chain upgrades.
	app.RegisterUpgradeHandlers()

	// TODO (here or in runtime/v2)
	// wire simulation manager
	// wire snapshot manager
	// wire unordered tx manager

	if err := app.LoadLatest(); err != nil {
		panic(err)
	}

	return app
}

// AppCodec returns SimApp's app codec.
//
// NOTE: This is solely to be used for testing purposes as it may be desirable
// for modules to register their own custom testing types.
func (app *SimApp[T]) AppCodec() codec.Codec {
	return app.appCodec
}

// InterfaceRegistry returns SimApp's InterfaceRegistry.
func (app *SimApp[T]) InterfaceRegistry() coreapp.InterfaceRegistry {
	return app.interfaceRegistry
}

// TxConfig returns SimApp's TxConfig.
func (app *SimApp[T]) TxConfig() client.TxConfig {
	return app.txConfig
}

// GetConsensusAuthority gets the consensus authority.
func (app *SimApp[T]) GetConsensusAuthority() string {
	return app.ConsensusParamsKeeper.GetAuthority()
}

// GetStore gets the app store.
func (app *SimApp[T]) GetStore() any {
	return app.App.GetStore()
}<|MERGE_RESOLUTION|>--- conflicted
+++ resolved
@@ -95,15 +95,9 @@
 func NewSimApp[T transaction.Tx](
 	logger log.Logger,
 	viper *viper.Viper,
-<<<<<<< HEAD
 ) *SimApp[T] {
-	homeDir := viper.Get(flags.FlagHome).(string) // TODO
-	scRawDb, err := db.NewGoLevelDB("application", filepath.Join(homeDir, "data"), nil)
-=======
-) *SimApp {
 	viper.Set(serverv2.FlagHome, DefaultNodeHome) // TODO possibly set earlier when viper is created
 	scRawDb, err := db.NewGoLevelDB("application", filepath.Join(DefaultNodeHome, "data"), nil)
->>>>>>> 38c1d6a5
 	if err != nil {
 		panic(err)
 	}
