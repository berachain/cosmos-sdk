--- conflicted
+++ resolved
@@ -4,12 +4,8 @@
 
 require (
 	cosmossdk.io/api v0.2.6
-<<<<<<< HEAD
 	cosmossdk.io/client/v2 v2.0.0-20221207142935-9bf027460bae
-	cosmossdk.io/core v0.3.2
-=======
 	cosmossdk.io/core v0.3.4
->>>>>>> 419de8de
 	cosmossdk.io/depinject v1.0.0-alpha.3
 	cosmossdk.io/math v1.0.0-beta.4
 	cosmossdk.io/tools/rosetta v0.2.0
@@ -101,7 +97,6 @@
 	github.com/hashicorp/hcl v1.0.0 // indirect
 	github.com/hdevalence/ed25519consensus v0.0.0-20220222234857-c00d1f31bab3 // indirect
 	github.com/huandu/skiplist v1.2.0 // indirect
-	github.com/iancoleman/strcase v0.2.0 // indirect
 	github.com/improbable-eng/grpc-web v0.15.0 // indirect
 	github.com/inconshreveable/mousetrap v1.0.1 // indirect
 	github.com/jmespath/go-jmespath v0.4.0 // indirect
@@ -169,12 +164,11 @@
 )
 
 replace (
+	cosmossdk.io/client/v2 => ../client/v2
 	github.com/99designs/keyring => github.com/cosmos/keyring v1.2.0
 	// Simapp always use the latest version of the cosmos-sdk
 	github.com/cosmos/cosmos-sdk => ../.
 	// Fix upstream GHSA-h395-qcrw-5vmq vulnerability.
 	// TODO Remove it: https://github.com/cosmos/cosmos-sdk/issues/10409
 	github.com/gin-gonic/gin => github.com/gin-gonic/gin v1.8.1
-
-	cosmossdk.io/client/v2 => ../client/v2
 )