--- conflicted
+++ resolved
@@ -3,12 +3,8 @@
 go 1.19
 
 require (
-<<<<<<< HEAD
-	cosmossdk.io/api v0.2.4
+	cosmossdk.io/api v0.2.5
 	cosmossdk.io/client/v2 v2.0.0-00010101000000-000000000000
-=======
-	cosmossdk.io/api v0.2.5
->>>>>>> f96072d9
 	cosmossdk.io/core v0.3.2
 	cosmossdk.io/depinject v1.0.0-alpha.3
 	cosmossdk.io/math v1.0.0-beta.4
