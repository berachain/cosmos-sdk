module cosmossdk.io/errors

go 1.20

require (
	github.com/pkg/errors v0.9.1
	github.com/stretchr/testify v1.8.2
	google.golang.org/grpc v1.55.0
)

require (
	github.com/davecgh/go-spew v1.1.1 // indirect
	github.com/golang/protobuf v1.5.3 // indirect
	github.com/kr/pretty v0.3.1 // indirect
	github.com/pmezard/go-difflib v1.0.0 // indirect
<<<<<<< HEAD
	github.com/rogpeppe/go-internal v1.10.0 // indirect
	golang.org/x/net v0.9.0 // indirect
=======
	github.com/rogpeppe/go-internal v1.8.1 // indirect
	golang.org/x/net v0.9.0 // indirect
	golang.org/x/sys v0.8.0 // indirect
>>>>>>> f7418c6d
	google.golang.org/genproto v0.0.0-20230410155749-daa745c078e1 // indirect
	google.golang.org/protobuf v1.30.0 // indirect
	gopkg.in/check.v1 v1.0.0-20201130134442-10cb98267c6c // indirect
	gopkg.in/yaml.v3 v3.0.1 // indirect
)<|MERGE_RESOLUTION|>--- conflicted
+++ resolved
@@ -13,14 +13,8 @@
 	github.com/golang/protobuf v1.5.3 // indirect
 	github.com/kr/pretty v0.3.1 // indirect
 	github.com/pmezard/go-difflib v1.0.0 // indirect
-<<<<<<< HEAD
-	github.com/rogpeppe/go-internal v1.10.0 // indirect
-	golang.org/x/net v0.9.0 // indirect
-=======
-	github.com/rogpeppe/go-internal v1.8.1 // indirect
 	golang.org/x/net v0.9.0 // indirect
 	golang.org/x/sys v0.8.0 // indirect
->>>>>>> f7418c6d
 	google.golang.org/genproto v0.0.0-20230410155749-daa745c078e1 // indirect
 	google.golang.org/protobuf v1.30.0 // indirect
 	gopkg.in/check.v1 v1.0.0-20201130134442-10cb98267c6c // indirect
